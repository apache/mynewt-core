/*
 * Copyright (c) 2016 Intel Corporation
 *
 * Copyright (c) 2013, Institute for Pervasive Computing, ETH Zurich
 * All rights reserved.
 *
 * Redistribution and use in source and binary forms, with or without
 * modification, are permitted provided that the following conditions
 * are met:
 * 1. Redistributions of source code must retain the above copyright
 *    notice, this list of conditions and the following disclaimer.
 * 2. Redistributions in binary form must reproduce the above copyright
 *    notice, this list of conditions and the following disclaimer in the
 *    documentation and/or other materials provided with the distribution.
 * 3. Neither the name of the Institute nor the names of its contributors
 *    may be used to endorse or promote products derived from this software
 *    without specific prior written permission.
 *
 * THIS SOFTWARE IS PROVIDED BY THE INSTITUTE AND CONTRIBUTORS ``AS IS'' AND
 * ANY EXPRESS OR IMPLIED WARRANTIES, INCLUDING, BUT NOT LIMITED TO, THE
 * IMPLIED WARRANTIES OF MERCHANTABILITY AND FITNESS FOR A PARTICULAR PURPOSE
 * ARE DISCLAIMED.  IN NO EVENT SHALL THE INSTITUTE OR CONTRIBUTORS BE LIABLE
 * FOR ANY DIRECT, INDIRECT, INCIDENTAL, SPECIAL, EXEMPLARY, OR CONSEQUENTIAL
 * DAMAGES (INCLUDING, BUT NOT LIMITED TO, PROCUREMENT OF SUBSTITUTE GOODS
 * OR SERVICES; LOSS OF USE, DATA, OR PROFITS; OR BUSINESS INTERRUPTION)
 * HOWEVER CAUSED AND ON ANY THEORY OF LIABILITY, WHETHER IN CONTRACT, STRICT
 * LIABILITY, OR TORT (INCLUDING NEGLIGENCE OR OTHERWISE) ARISING IN ANY WAY
 * OUT OF THE USE OF THIS SOFTWARE, EVEN IF ADVISED OF THE POSSIBILITY OF
 * SUCH DAMAGE.
 *
 * This file is part of the Contiki operating system.
 */

#include <stdio.h>
#include <string.h>
#include <assert.h>

#include "coap.h"
#include "transactions.h"

#include "api/oc_buffer.h"
#ifdef OC_SECURITY
#include "security/oc_dtls.h"
#endif

STATS_SECT_DECL(coap_stats) coap_stats;
STATS_NAME_START(coap_stats)
    STATS_NAME(coap_stats, iframe)
    STATS_NAME(coap_stats, ierr)
    STATS_NAME(coap_stats, itoobig)
    STATS_NAME(coap_stats, ilen)
    STATS_NAME(coap_stats, imem)
    STATS_NAME(coap_stats, oframe)
    STATS_NAME(coap_stats, oerr)
STATS_NAME_END(coap_stats)

/*---------------------------------------------------------------------------*/
/*- Variables ---------------------------------------------------------------*/
/*---------------------------------------------------------------------------*/
static uint16_t current_mid = 0;

coap_status_t erbium_status_code = NO_ERROR;
char *coap_error_message = "";
/*---------------------------------------------------------------------------*/
/*- Local helper functions --------------------------------------------------*/
/*---------------------------------------------------------------------------*/
static uint16_t
coap_log_2(uint16_t value)
{
    uint16_t result = 0;

    do {
        value = value >> 1;
        result++;
    } while (value);

    return (result - 1);
}
/*---------------------------------------------------------------------------*/
static uint32_t
coap_parse_int_option(struct os_mbuf *m, uint16_t off, size_t length)
{
    uint8_t bytes[4];
    uint32_t var = 0;
    int i = 0;

    if (length >= 4) {
        return -1;
    }
    if (os_mbuf_copydata(m, off, length, bytes)) {
        return -1;
    }
    while (i < length) {
        var <<= 8;
        var |= bytes[i++];
    }
    return var;
}
/*---------------------------------------------------------------------------*/
static uint8_t
coap_option_nibble(unsigned int value)
{
    if (value < 13) {
        return value;
    } else if (value <= 0xFF + 13) {
        return 13;
    } else {
        return 14;
    }
}
/*---------------------------------------------------------------------------*/

static int
coap_append_opt_hdr(struct os_mbuf *m, unsigned int delta, size_t length)
{
    uint8_t buffer[4];
    size_t written = 0;

    buffer[0] = coap_option_nibble(delta) << 4 | coap_option_nibble(length);

    if (delta > 268) {
        buffer[++written] = ((delta - 269) >> 8) & 0xff;
        buffer[++written] = (delta - 269) & 0xff;
    } else if (delta > 12) {
        buffer[++written] = (delta - 13);
    }

    if (length > 268) {
        buffer[++written] = ((length - 269) >> 8) & 0xff;
        buffer[++written] = (length - 269) & 0xff;
    } else if (length > 12) {
        buffer[++written] = (length - 13);
    }

    return os_mbuf_append(m, buffer, written + 1);
}

/*---------------------------------------------------------------------------*/
static int
coap_append_int_opt(struct os_mbuf *m, unsigned int number,
                    unsigned int current_number, uint32_t value)
{
    size_t i = 0;
    uint8_t buffer[4];
    int rc;

    if (0xFF000000 & value) {
        ++i;
    }
    if (0xFFFF0000 & value) {
        ++i;
    }
    if (0xFFFFFF00 & value) {
        ++i;
    }
    if (0xFFFFFFFF & value) {
        ++i;
    }
    OC_LOG_DEBUG("OPTION %u (delta %u, len %zu)\n",
                 number, number - current_number, i);

    rc = coap_append_opt_hdr(m, number - current_number, i);
    if (rc) {
        return rc;
    }

    i = 0;
    if (0xFF000000 & value) {
        buffer[i++] = (uint8_t)(value >> 24);
    }
    if (0xFFFF0000 & value) {
        buffer[i++] = (uint8_t)(value >> 16);
    }
    if (0xFFFFFF00 & value) {
        buffer[i++] = (uint8_t)(value >> 8);
    }
    if (0xFFFFFFFF & value) {
        buffer[i++] = (uint8_t)(value);
    }
    return os_mbuf_append(m, buffer, i);
}
/*---------------------------------------------------------------------------*/
static int
coap_append_array_opt(struct os_mbuf *m,
                      unsigned int number, unsigned int current_number,
                      uint8_t *array, size_t length, char split_char)
{
    int rc;
    int j;
    uint8_t *part_start = array;
    uint8_t *part_end = NULL;
    size_t blk;

    OC_LOG_DEBUG("ARRAY type %u, len %zu\n", number, length);

    if (split_char != '\0') {
        for (j = 0; j <= length + 1; ++j) {
            if (array[j] == split_char || j == length) {
                part_end = array + j;
                blk = part_end - part_start;

                rc = coap_append_opt_hdr(m, number - current_number, blk);
                if (rc) {
                    return rc;
                }
                rc = os_mbuf_append(m, part_start, blk);
                if (rc) {
                    return rc;
                }

                OC_LOG_DEBUG("OPTION type %u, delta %u, len %zu\n", number,
                    number - current_number, (int)blk);

                ++j; /* skip the splitter */
                current_number = number;
                part_start = array + j;
            }
        } /* for */
    } else {
        rc = coap_append_opt_hdr(m, number - current_number, length);
        if (rc) {
            return rc;
        }
        rc = os_mbuf_append(m, array, length);
        if (rc) {
            return rc;
        }

        OC_LOG_DEBUG("OPTION type %u, delta %u, len %zu\n", number,
            number - current_number, length);
    }

    return 0;
}
/*---------------------------------------------------------------------------*/

static void
coap_merge_multi_option(struct os_mbuf *m, uint16_t *off1, uint16_t *len1,
                        uint16_t off2, uint16_t len2, char separator)
{
    uint8_t tmp[4];
    int i;
    int blk;

    /* merge multiple options */
    if (*len1 > 0) {
        /* dst already contains an option: concatenate */
        os_mbuf_copyinto(m, *off1 + *len1, &separator, 1);
        *len1 += 1;

        for (i = 0; i < len2; i += blk) {
            blk = min(sizeof(tmp), len2 - i);
            os_mbuf_copydata(m, off2 + i, blk, tmp);
            os_mbuf_copyinto(m, *off1 + *len1 + i, tmp, blk);
        }

        *len1 += len2;
    } else {
        /* off1 is empty: set to off2 */
        *off1 = off2;
        *len1 = len2;
    }
}

/*---------------------------------------------------------------------------*/
#if 0
static int
coap_get_variable(const char *buffer, size_t length, const char *name,
		  const char **output)
{
    const char *start = NULL;
    const char *end = NULL;
    const char *value_end = NULL;
    size_t name_len = 0;

    /*initialize the output buffer first */
    *output = 0;

    name_len = strlen(name);
    end = buffer + length;

    for(start = buffer; start + name_len < end; ++start) {
        if ((start == buffer || start[-1] == '&') && start[name_len] == '=' &&
          strncmp(name, start, name_len) == 0) {

            /* Point start to variable value */
            start += name_len + 1;

            /* Point end to the end of the value */
            value_end = (const char *)memchr(start, '&', end - start);
            if(value_end == NULL) {
                value_end = end;
            }
            *output = start;

            return value_end - start;
        }
    }
    return 0;
}
#endif
/*---------------------------------------------------------------------------*/
/*- Internal API ------------------------------------------------------------*/
/*---------------------------------------------------------------------------*/
void
coap_init_connection(void)
{
    /* initialize transaction ID */
    current_mid = oc_random_rand();

    (void)stats_init_and_reg(STATS_HDR(coap_stats),
      STATS_SIZE_INIT_PARMS(coap_stats, STATS_SIZE_32),
      STATS_NAME_INIT_PARMS(coap_stats), "coap");
}
/*---------------------------------------------------------------------------*/
uint16_t
coap_get_mid(void)
{
    return ++current_mid;
}
/*---------------------------------------------------------------------------*/
void
coap_init_message(coap_packet_t *pkt, coap_message_type_t type,
                  uint8_t code, uint16_t mid)
{
    /* Important thing */
    memset(pkt, 0, sizeof(coap_packet_t));

    pkt->type = type;
    pkt->code = code;
    pkt->mid = mid;
}

/*---------------------------------------------------------------------------*/

int
coap_serialize_message(coap_packet_t *pkt, struct os_mbuf *m)
{
    struct coap_udp_hdr *cuh;
    struct coap_tcp_hdr0 *cth0;
    struct coap_tcp_hdr8 *cth8;
    struct coap_tcp_hdr16 *cth16;
    struct coap_tcp_hdr32 *cth32;
    unsigned int current_number = 0;
    int tcp_hdr;
    int len, data_len;

    /* Initialize */
    pkt->version = 1;

    OC_LOG_DEBUG("coap_tx: 0x%x\n", (unsigned)m);

    tcp_hdr = oc_endpoint_use_tcp(OC_MBUF_ENDPOINT(m));

    /*
     * Move data pointer, leave enough space to insert coap header and
     * token before options.
     */
    m->om_data += (sizeof(struct coap_tcp_hdr32) + pkt->token_len);

    /* Serialize options */
    current_number = 0;

#if 0
    /* The options must be serialized in the order of their number */
    COAP_SERIALIZE_BYTE_OPT(pkt, m, COAP_OPTION_IF_MATCH, if_match, "If-Match");
    COAP_SERIALIZE_STRING_OPT(pkt, m, COAP_OPTION_URI_HOST, uri_host, '\0',
                                 "Uri-Host");
    COAP_SERIALIZE_BYTE_OPT(pkt, m, COAP_OPTION_ETAG, etag, "ETag");
    COAP_SERIALIZE_INT_OPT(pkt, m, COAP_OPTION_IF_NONE_MATCH,
        content_format - pkt-> content_format /* hack to get a zero field */,
                           "If-None-Match");
#endif
    COAP_SERIALIZE_INT_OPT(pkt, m, COAP_OPTION_OBSERVE, observe, "Observe");
#if 0
    COAP_SERIALIZE_INT_OPT(pkt, m, COAP_OPTION_URI_PORT, uri_port,
                              "Uri-Port");
    COAP_SERIALIZE_STRING_OPT(pkt, m, COAP_OPTION_LOCATION_PATH,
                              location_path, '/', "Location-Path");
#endif
    COAP_SERIALIZE_STRING_OPT(pkt, m, COAP_OPTION_URI_PATH, uri_path, '/',
                              "Uri-Path");

    COAP_SERIALIZE_INT_OPT(pkt, m, COAP_OPTION_CONTENT_FORMAT, content_format,
                           "Content-Format");
#if 0
    COAP_SERIALIZE_INT_OPT(pkt, m, COAP_OPTION_MAX_AGE, max_age, "Max-Age");
#endif
    COAP_SERIALIZE_STRING_OPT(pkt, m, COAP_OPTION_URI_QUERY, uri_query, '&',
                              "Uri-Query");
    COAP_SERIALIZE_INT_OPT(pkt, m, COAP_OPTION_ACCEPT, accept, "Accept");
#if 0
    COAP_SERIALIZE_STRING_OPT(pkt, m, COAP_OPTION_LOCATION_QUERY,
                              location_query, '&', "Location-Query");
#endif
    COAP_SERIALIZE_BLOCK_OPT(pkt, m, COAP_OPTION_BLOCK2, block2, "Block2");
    COAP_SERIALIZE_BLOCK_OPT(pkt, m, COAP_OPTION_BLOCK1, block1, "Block1");
    COAP_SERIALIZE_INT_OPT(pkt, m, COAP_OPTION_SIZE2, size2, "Size2");
#if 0
    COAP_SERIALIZE_STRING_OPT(pkt, m, COAP_OPTION_PROXY_URI, proxy_uri, '\0',
                              "Proxy-Uri");
    COAP_SERIALIZE_STRING_OPT(pkt, m, COAP_OPTION_PROXY_SCHEME, proxy_scheme,
                              '\0', "Proxy-Scheme");
#endif
    COAP_SERIALIZE_INT_OPT(pkt, m, COAP_OPTION_SIZE1, size1, "Size1");

    /* Payload marker */
    if (pkt->payload_len) {
        if (os_mbuf_append(m, "\xff", 1)) {
            goto err_mem;
        }
    }
    data_len = OS_MBUF_PKTLEN(m) + pkt->payload_len;

    /* set header fields */
    if (!tcp_hdr) {
        len = sizeof(struct coap_udp_hdr) + pkt->token_len;
        os_mbuf_prepend(m, len);
        cuh = (struct coap_udp_hdr *)m->om_data;
        cuh->version = pkt->version;
        cuh->type = pkt->type;
        cuh->token_len = pkt->token_len;
        cuh->code = pkt->code;
        cuh->id = htons(pkt->mid);
        memcpy(cuh + 1, pkt->token, pkt->token_len);
    } else {
        if (data_len < 13) {
            len = sizeof(struct coap_tcp_hdr0) + pkt->token_len;
            os_mbuf_prepend(m, len);
            cth0 = (struct coap_tcp_hdr0 *)m->om_data;
            cth0->data_len = data_len;
            cth0->token_len = pkt->token_len;
            cth0->code = pkt->code;
            memcpy(cth0 + 1, pkt->token, pkt->token_len);
        } else if (data_len < 269) {
            len = sizeof(struct coap_tcp_hdr8) + pkt->token_len;
            os_mbuf_prepend(m, len);
            cth8 = (struct coap_tcp_hdr8 *)m->om_data;
            cth8->type = COAP_TCP_TYPE8;
            cth8->token_len = pkt->token_len;
            cth8->data_len = data_len - COAP_TCP_LENGTH8_OFF;
            cth8->code = pkt->code;
            memcpy(cth8 + 1, pkt->token, pkt->token_len);
        } else if (data_len < 65805) {
            len = sizeof(struct coap_tcp_hdr16) + pkt->token_len;
            os_mbuf_prepend(m, len);
            cth16 = (struct coap_tcp_hdr16 *)m->om_data;
            cth16->type = COAP_TCP_TYPE16;
            cth16->token_len = pkt->token_len;
            cth16->data_len = htons(data_len - COAP_TCP_LENGTH16_OFF);
            cth16->code = pkt->code;
            memcpy(cth16 + 1, pkt->token, pkt->token_len);
        } else {
            len = sizeof(struct coap_tcp_hdr32) + pkt->token_len;
            os_mbuf_prepend(m, len);
            cth32 = (struct coap_tcp_hdr32 *)m->om_data;
            cth32->type = COAP_TCP_TYPE32;
            cth32->token_len = pkt->token_len;
            cth32->data_len = htonl(data_len - COAP_TCP_LENGTH32_OFF);
            cth32->code = pkt->code;
            memcpy(cth32 + 1, pkt->token, pkt->token_len);
        }
    }

    if (pkt->payload_m) {
        assert(pkt->payload_len <= OS_MBUF_PKTLEN(pkt->payload_m));
        if (pkt->payload_len < OS_MBUF_PKTLEN(pkt->payload_m)) {
            os_mbuf_adj(pkt->payload_m,
                        OS_MBUF_PKTLEN(pkt->payload_m) - pkt->payload_len);
        }
        os_mbuf_concat(m, pkt->payload_m);
    }
    OC_LOG_DEBUG("coap_tx: serialized %u B (header len %u, payload len %u)\n",
        OS_MBUF_PKTLEN(m), OS_MBUF_PKTLEN(m) - pkt->payload_len,
        pkt->payload_len);

    return 0;
err_mem:
    if (pkt->payload_m) {
        os_mbuf_free_chain(pkt->payload_m);
    }
    STATS_INC(coap_stats, oerr);
    return -1;
}
/*---------------------------------------------------------------------------*/
void
coap_send_message(struct os_mbuf *m, int dup)
{
    OC_LOG_INFO("coap_send_message(): (%u)\n", OS_MBUF_PKTLEN(m));

    STATS_INC(coap_stats, oframe);

    if (dup) {
        m = os_mbuf_dup(m);
        if (!m) {
            STATS_INC(coap_stats, oerr);
            return;
        }
    }
    oc_send_message(m);
}

/*
 * Given COAP message header, return the number of bytes to expect for
 * this frame.
 */
uint16_t
coap_tcp_msg_size(uint8_t *hdr, int datalen)
{
    struct coap_tcp_hdr0 *cth0;
    struct coap_tcp_hdr8 *cth8;
    struct coap_tcp_hdr16 *cth16;
    struct coap_tcp_hdr32 *cth32;

    if (datalen < sizeof(*cth32)) {
        return -1;
    }
    cth0 = (struct coap_tcp_hdr0 *)hdr;
    if (cth0->data_len < COAP_TCP_TYPE8) {
        return cth0->data_len + sizeof(*cth0) + cth0->token_len;
    } else if (cth0->data_len == COAP_TCP_TYPE8) {
        cth8 = (struct coap_tcp_hdr8 *)hdr;
        return cth8->data_len + sizeof(*cth8) + cth8->token_len +
               COAP_TCP_LENGTH8_OFF;
    } else if (cth0->data_len == COAP_TCP_TYPE16) {
        cth16 = (struct coap_tcp_hdr16 *)hdr;
        return ntohs(cth16->data_len) + sizeof(*cth16) + cth16->token_len +
               COAP_TCP_LENGTH16_OFF;
    } else if (cth0->data_len == COAP_TCP_TYPE32) {
        cth32 = (struct coap_tcp_hdr32 *)hdr;
        return ntohl(cth32->data_len) + sizeof(*cth32) + cth32->token_len +
               COAP_TCP_LENGTH32_OFF;
    } else {
        /* never here */
        return -1;
    }
}

/*---------------------------------------------------------------------------*/
coap_status_t
coap_parse_message(struct coap_packet_rx *pkt, struct os_mbuf **mp)
{
    struct os_mbuf *m;
    int is_tcp;
    struct coap_udp_hdr *udp;
    struct coap_tcp_hdr0 *cth0;
    struct coap_tcp_hdr8 *cth8;
    struct coap_tcp_hdr16 *cth16;
    struct coap_tcp_hdr32 *cth32;
    uint8_t tmp[4];
    uint16_t cur_opt;
    unsigned int opt_num = 0;
    unsigned int opt_delta = 0;
    size_t opt_len = 0;

    m = *mp;
    /* initialize packet */
    memset(pkt, 0, sizeof(coap_packet_t));

    STATS_INC(coap_stats, iframe);

    is_tcp = oc_endpoint_use_tcp(OC_MBUF_ENDPOINT(m));

    /*
     * Make sure that the header is in contiguous area of memory.
     */
    opt_len = sizeof(struct coap_tcp_hdr32);
    if (opt_len > OS_MBUF_PKTLEN(m)) {
        opt_len = OS_MBUF_PKTLEN(m);
    }
    if (m->om_len < opt_len) {
        m = os_mbuf_pullup(m, opt_len);
        if (!m) {
            STATS_INC(coap_stats, imem);
            return INTERNAL_SERVER_ERROR_5_00;
        }
        *mp = m;
    }
    pkt->m = m;

    /* parse header fields */
    if (!is_tcp) {
        cur_opt = sizeof(*udp);
        if (m->om_len < cur_opt) {
err_short:
            STATS_INC(coap_stats, ilen);
            return BAD_REQUEST_4_00;
        }
        udp = (struct coap_udp_hdr *)m->om_data;
        pkt->version = udp->version;
        pkt->type = udp->type;
        pkt->token_len = udp->token_len;
        pkt->code = udp->code;
        pkt->mid = ntohs(udp->id);
        if (pkt->version != 1) {
            coap_error_message = "CoAP version must be 1";
            STATS_INC(coap_stats, ierr);
            return BAD_REQUEST_4_00;
        }
    } else {
        /*
         * We cannot just look at the data length, as token might or might
         * not be present. Need to figure out which header is present
         * programmatically.
         */
        cth0 = (struct coap_tcp_hdr0 *)m->om_data;
        if (cth0->data_len < 13) {
            cur_opt = sizeof(*cth0);
            if (m->om_len < cur_opt) {
                goto err_short;
            }
            pkt->token_len = cth0->token_len;
            pkt->code = cth0->code;
        } else if (cth0->data_len == 13) {
            cur_opt = sizeof(*cth8);
            if (m->om_len < cur_opt) {
                goto err_short;
            }
            cth8 = (struct coap_tcp_hdr8 *)m->om_data;
            pkt->token_len = cth8->token_len;
            pkt->code = cth8->code;
        } else if (cth0->data_len == 14) {
            cur_opt = sizeof(*cth16);
            if (m->om_len < cur_opt) {
                goto err_short;
            }
            cth16 = (struct coap_tcp_hdr16 *)m->om_data;
            pkt->token_len = cth16->token_len;
            pkt->code = cth16->code;
        } else {
            cur_opt = sizeof(*cth32);
            if (m->om_len < cur_opt) {
                goto err_short;
            }
            cth32 = (struct coap_tcp_hdr32 *)m->om_data;
            pkt->token_len = cth32->token_len;
            pkt->code = cth32->code;
        }
    }
    if (pkt->token_len > COAP_TOKEN_LEN) {
        coap_error_message = "Token Length must not be more than 8";
        STATS_INC(coap_stats, ierr);
        return BAD_REQUEST_4_00;
    }

    if (os_mbuf_copydata(m, cur_opt, pkt->token_len, pkt->token)) {
        goto err_short;
    }
    cur_opt += pkt->token_len;

    OC_LOG_DEBUG("Token (len %u) ");
    OC_LOG_HEX(LOG_LEVEL_DEBUG, pkt->token, pkt->token_len);

    /* parse options */
    memset(pkt->options, 0, sizeof(pkt->options));

    while (cur_opt < OS_MBUF_PKTLEN(m)) {
        /* payload marker 0xFF, currently only checking for 0xF* because rest is
         * reserved */
        if (os_mbuf_copydata(m, cur_opt, 1, tmp)) {
            goto err_short;
        }
        if ((tmp[0] & 0xF0) == 0xF0) {
            pkt->payload_off = ++cur_opt;
            pkt->payload_len = OS_MBUF_PKTLEN(m) - cur_opt;

            /* also for receiving, the Erbium upper bound is MAX_PAYLOAD_SIZE */
            if (pkt->payload_len > MAX_PAYLOAD_SIZE) {
                pkt->payload_len = MAX_PAYLOAD_SIZE;
            }
            break;
        }

        opt_delta = tmp[0] >> 4;
        opt_len = tmp[0] & 0x0F;
        ++cur_opt;

        if (opt_delta == 13) {
            if (os_mbuf_copydata(m, cur_opt, 1, tmp)) {
                goto err_short;
            }
            opt_delta += tmp[0];
            ++cur_opt;
        } else if (opt_delta == 14) {
            if (os_mbuf_copydata(m, cur_opt, 2, tmp)) {
                goto err_short;
            }
            opt_delta += (255 + (tmp[0] << 8) + tmp[1]);
            cur_opt += 2;
        }

        if (opt_len == 13) {
            if (os_mbuf_copydata(m, cur_opt, 1, tmp)) {
                goto err_short;
            }
            opt_len += tmp[0];
            ++cur_opt;
        } else if (opt_len == 14) {
            if (os_mbuf_copydata(m, cur_opt, 2, tmp)) {
                goto err_short;
            }
            opt_len += (255 + (tmp[0] << 8) + tmp[1]);
            cur_opt += 2;
        }

        opt_num += opt_delta;

        if (opt_num < COAP_OPTION_SIZE1) {
            OC_LOG_DEBUG("OPTION %u (delta %u, len %zu): ",
                         opt_num, opt_delta, opt_len);
            SET_OPTION(pkt, opt_num);
        }

        switch (opt_num) {
        case COAP_OPTION_CONTENT_FORMAT:
            pkt->content_format = coap_parse_int_option(m, cur_opt, opt_len);
            OC_LOG_DEBUG("Content-Format [%u]\n", pkt->content_format);
            break;
        case COAP_OPTION_MAX_AGE:
            pkt->max_age = coap_parse_int_option(m, cur_opt, opt_len);
            OC_LOG_DEBUG("Max-Age [%lu]\n", (unsigned long)pkt->max_age);
            break;
#if 0
        case COAP_OPTION_ETAG:
            pkt->etag_len = MIN(COAP_ETAG_LEN, opt_len);
            if (os_mbuf_copydata(m, cur_opt, pkt->etag_len, pkt->etag)) {
                goto err_short;
            }
            OC_LOG_DEBUG("ETag %u ");
            OC_LOG_HEX(LOG_LEVEL_DEBUG, pkt->etag, pkt->etag_len);
            break;
#endif
        case COAP_OPTION_ACCEPT:
            pkt->accept = coap_parse_int_option(m, cur_opt, opt_len);
            OC_LOG_DEBUG("Accept [%u]\n", pkt->accept);
            break;
#if 0
        case COAP_OPTION_IF_MATCH:
            /* TODO support multiple ETags */
            pkt->if_match_len = MIN(COAP_ETAG_LEN, opt_len);
            if (os_mbuf_copydata(m, cur_opt, pkt->if_match_len,
                                 pkt->if_match)) {
                goto err_short;
            }
            OC_LOG_DEBUG("If-Match %u ");
            OC_LOG_HEX(LOG_LEVEL_DEBUG, pkt->if_match, pkt->if_match_len);
            break;
        case COAP_OPTION_IF_NONE_MATCH:
            pkt->if_none_match = 1;
            OC_LOG_DEBUG("If-None-Match\n");
            break;

        case COAP_OPTION_PROXY_URI:
#if COAP_PROXY_OPTION_PROCESSING
            pkt->proxy_uri_off = cur_opt;
            pkt->proxy_uri_len = opt_len;
#endif
            OC_LOG_DEBUG("Proxy-Uri NOT IMPLEMENTED [%s]\n",
                         (char *)pkt->proxy_uri);
            coap_error_message =
              "This is a constrained server (MyNewt)";
            STATS_INC(coap_stats, ierr);
            return PROXYING_NOT_SUPPORTED_5_05;
            break;
        case COAP_OPTION_PROXY_SCHEME:
#if COAP_PROXY_OPTION_PROCESSING
            pkt->proxy_scheme_off = cur_opt;
            pkt->proxy_scheme_len = opt_len;
#endif
            OC_LOG_DEBUG("Proxy-Scheme NOT IMPLEMENTED [%s]\n",
                         pkt->proxy_scheme);
            coap_error_message =
              "This is a constrained server (MyNewt)";
            STATS_INC(coap_stats, ierr);
            return PROXYING_NOT_SUPPORTED_5_05;
            break;

        case COAP_OPTION_URI_HOST:
            pkt->uri_host_off = cur_opt;
            pkt->uri_host_len = opt_len;
            OC_LOG_DEBUG("Uri-Host ");
            OC_LOG_STR_MBUF(LOG_LEVEL_DEBUG, m, pkt->uri_host_off,
                            pkt->uri_host_len);
            break;
        case COAP_OPTION_URI_PORT:
            pkt->uri_port = coap_parse_int_option(m, cur_opt, opt_len);
            OC_LOG_DEBUG("Uri-Port [%u]\n", pkt->uri_port);
            break;
#endif
        case COAP_OPTION_URI_PATH:
            /* coap_merge_multi_option() operates in-place on the buf */
            coap_merge_multi_option(m, &pkt->uri_path_off, &pkt->uri_path_len,
                                    cur_opt, opt_len, '/');
            OC_LOG_DEBUG("Uri-Path ");
            OC_LOG_STR_MBUF(LOG_LEVEL_DEBUG, m, pkt->uri_path_off,
                            pkt->uri_path_len);
            break;
        case COAP_OPTION_URI_QUERY:
            /* coap_merge_multi_option() operates in-place on the mbuf */
            coap_merge_multi_option(m, &pkt->uri_query_off, &pkt->uri_query_len,
                                    cur_opt, opt_len, '&');
            OC_LOG_DEBUG("Uri-Query ");
            OC_LOG_STR_MBUF(LOG_LEVEL_DEBUG, m, pkt->uri_query_off,
                            pkt->uri_query_len);
            break;
#if 0
        case COAP_OPTION_LOCATION_PATH:
            /* coap_merge_multi_option() operates in-place on the mbuf */
            coap_merge_multi_option(m, &pkt->loc_path_off, &pkt->loc_path_len,
                                    cur_opt, opt_len, '/');
            OC_LOG_DEBUG("Location-Path ");
            OC_LOG_STR_MBUF(LOG_LEVEL_DEBUG, m, pkt->loc_path,
                            pkt->loc_path_len);
            break;
        case COAP_OPTION_LOCATION_QUERY:
            /* coap_merge_multi_option() operates in-place on the mbuf */
            coap_merge_multi_option(m, &pkt->loc_query_off, &pkt->loc_query_len,
                                    cur_opt, opt_len, '&');
            OC_LOG_DEBUG("Location-Query ");
            OC_LOG_STR_MBUF(LOG_LEVEL_DEBUG, m, pkt->loc_query_off,
                            pkt->loc_query_len);
            break;
#endif
        case COAP_OPTION_OBSERVE:
            pkt->observe = coap_parse_int_option(m, cur_opt, opt_len);
            OC_LOG_DEBUG("Observe [%lu]\n", (unsigned long)pkt->observe);
            break;
        case COAP_OPTION_BLOCK2:
            pkt->block2_num = coap_parse_int_option(m, cur_opt, opt_len);
            pkt->block2_more = (pkt->block2_num & 0x08) >> 3;
            pkt->block2_size = 16 << (pkt->block2_num & 0x07);
            pkt->block2_offset =
              (pkt->block2_num & ~0x0000000F) << (pkt->block2_num & 0x07);
            pkt->block2_num >>= 4;
            OC_LOG_DEBUG("Block2 [%lu%s (%u B/blk)]\n",
                         (unsigned long)pkt->block2_num,
                         pkt->block2_more ? "+" : "", pkt->block2_size);
            break;
        case COAP_OPTION_BLOCK1:
            pkt->block1_num = coap_parse_int_option(m, cur_opt, opt_len);
            pkt->block1_more = (pkt->block1_num & 0x08) >> 3;
            pkt->block1_size = 16 << (pkt->block1_num & 0x07);
            pkt->block1_offset =
              (pkt->block1_num & ~0x0000000F) << (pkt->block1_num & 0x07);
            pkt->block1_num >>= 4;
            OC_LOG_DEBUG("Block1 [%lu%s (%u B/blk)]\n",
                         (unsigned long)pkt->block1_num,
                         pkt->block1_more ? "+" : "", pkt->block1_size);
            break;
        case COAP_OPTION_SIZE2:
            pkt->size2 = coap_parse_int_option(m, cur_opt, opt_len);
            OC_LOG_DEBUG("Size2 [%lu]\n", (unsigned long)pkt->size2);
            break;
        case COAP_OPTION_SIZE1:
            pkt->size1 = coap_parse_int_option(m, cur_opt, opt_len);
            OC_LOG_DEBUG("Size1 [%lu]\n", (unsigned long)pkt->size1);
            break;
        default:
            OC_LOG_DEBUG("unknown (%u)\n", opt_num);
            /* check if critical (odd) */
            if (opt_num & 1) {
                coap_error_message = "Unsupported critical option";
                STATS_INC(coap_stats, ierr);
                return BAD_OPTION_4_02;
            }
        }
        cur_opt += opt_len;
    } /* for */

    return NO_ERROR;
}

#if 0
int
coap_get_query_variable(coap_packet_t *const pkt, const char *name,
  const char **output)
{
    if (IS_OPTION(pkt, COAP_OPTION_URI_QUERY)) {
        return coap_get_variable(pkt->uri_query, pkt->uri_query_len,
                                 name, output);
    }
    return 0;
}
int
coap_get_post_variable(coap_packet_t *pkt, const char *name,
                       const char **output)
{
    if (pkt->payload_len) {
        return coap_get_variable(pkt->payload, pkt->payload_len,
                                 name, output);
    }
    return 0;
}
#endif
/*---------------------------------------------------------------------------*/
int
coap_set_status_code(coap_packet_t *const packet, unsigned int code)
{
    if (code <= 0xFF) {
        packet->code = (uint8_t)code;
        return 1;
    } else {
        return 0;
    }
}
/*---------------------------------------------------------------------------*/
int
coap_set_token(coap_packet_t *pkt, const uint8_t *token, size_t token_len)
{
    pkt->token_len = MIN(COAP_TOKEN_LEN, token_len);
    memcpy(pkt->token, token, pkt->token_len);

    return pkt->token_len;
}
#ifdef OC_CLIENT
int
coap_get_header_content_format(struct coap_packet_rx *pkt, unsigned int *format)
{
    if (!IS_OPTION(pkt, COAP_OPTION_CONTENT_FORMAT)) {
        return 0;
    }
    *format = pkt->content_format;
    return 1;
}
#endif
int
coap_set_header_content_format(coap_packet_t *pkt, unsigned int format)
{
    pkt->content_format = format;
    SET_OPTION(pkt, COAP_OPTION_CONTENT_FORMAT);
    return 1;
}
/*---------------------------------------------------------------------------*/
#if 0
int
coap_get_header_accept(struct coap_packet_rx *pkt, unsigned int *accept)
{
    if (!IS_OPTION(pkt, COAP_OPTION_ACCEPT)) {
        return 0;
    }
    *accept = pkt->accept;
    return 1;
}
#endif

#ifdef OC_CLIENT
int
coap_set_header_accept(coap_packet_t *pkt, unsigned int accept)
{
    pkt->accept = accept;
    SET_OPTION(pkt, COAP_OPTION_ACCEPT);
    return 1;
}
#endif
/*---------------------------------------------------------------------------*/
#if 0
int
coap_get_header_max_age(struct coap_packet_rx *pkt, uint32_t *age)
{
    if (!IS_OPTION(pkt, COAP_OPTION_MAX_AGE)) {
        *age = COAP_DEFAULT_MAX_AGE;
    } else {
        *age = pkt->max_age;
    }
    return 1;
}
#endif
int
coap_set_header_max_age(coap_packet_t *pkt, uint32_t age)
{
    pkt->max_age = age;
    SET_OPTION(pkt, COAP_OPTION_MAX_AGE);
    return 1;
}
/*---------------------------------------------------------------------------*/
#if 0
int
coap_get_header_etag(struct coap_packet_rx *pkt, const uint8_t **etag)
{
    if (!IS_OPTION(pkt, COAP_OPTION_ETAG)) {
        return 0;
    }
    *etag = pkt->etag;
    return pkt->etag_len;
}

int
coap_set_header_etag(coap_packet_t *pkt, const uint8_t *etag,
  size_t etag_len)
{
    pkt->etag_len = MIN(COAP_ETAG_LEN, etag_len);
    memcpy(pkt->etag, etag, pkt->etag_len);

    SET_OPTION(pkt, COAP_OPTION_ETAG);
    return pkt->etag_len;
}
/*---------------------------------------------------------------------------*/
/*FIXME support multiple ETags */

int
coap_get_header_if_match(struct coap_packet_rx *pkt, const uint8_t **etag)
{
    if (!IS_OPTION(pkt, COAP_OPTION_IF_MATCH)) {
        return 0;
    }
    *etag = pkt->if_match;
    return pkt->if_match_len;
}

int
coap_set_header_if_match(coap_packet_t *pkt, const uint8_t *etag,
  size_t etag_len)
{
    pkt->if_match_len = MIN(COAP_ETAG_LEN, etag_len);
    memcpy(pkt->if_match, etag, pkt->if_match_len);

    SET_OPTION(pkt, COAP_OPTION_IF_MATCH);
    return pkt->if_match_len;
}

/*---------------------------------------------------------------------------*/
int
coap_get_header_if_none_match(struct coap_packet_rx *pkt)
{
    return IS_OPTION(pkt, COAP_OPTION_IF_NONE_MATCH) ? 1 : 0;
}

int
coap_set_header_if_none_match(coap_packet_t *pkt)
{
    SET_OPTION(pkt, COAP_OPTION_IF_NONE_MATCH);
    return 1;
}
/*---------------------------------------------------------------------------*/
int
coap_get_header_proxy_uri(struct coap_packet_rx *pkt, const char **uri)
{
    if (!IS_OPTION(pkt, COAP_OPTION_PROXY_URI)) {
        return 0;
    }
    *uri = pkt->proxy_uri;
    return pkt->proxy_uri_len;
}

int
coap_set_header_proxy_uri(coap_packet_t *pkt, const char *uri)
{
    /*TODO Provide alternative that sets Proxy-Scheme and Uri-* options and provide er-coap-conf define */

    pkt->proxy_uri = uri;
    pkt->proxy_uri_len = strlen(uri);

    SET_OPTION(pkt, COAP_OPTION_PROXY_URI);
    return pkt->proxy_uri_len;
}
/*---------------------------------------------------------------------------*/
int
coap_get_header_uri_host(struct coap_packet_rx *pkt, const char **host)
{
    if (!IS_OPTION(pkt, COAP_OPTION_URI_HOST)) {
        return 0;
    }
    *host = pkt->uri_host;
    return pkt->uri_host_len;
}

int
coap_set_header_uri_host(coap_packet_t *pkt, const char *host)
{
    pkt->uri_host = (char *)host;
    pkt->uri_host_len = strlen(host);

    SET_OPTION(pkt, COAP_OPTION_URI_HOST);
    return pkt->uri_host_len;
}
#endif
/*---------------------------------------------------------------------------*/
int
coap_get_header_uri_path(struct coap_packet_rx *pkt, char *path, int maxlen)
{
    if (!IS_OPTION(pkt, COAP_OPTION_URI_PATH)) {
        return 0;
    }
    maxlen = min(maxlen, pkt->uri_path_len);
    os_mbuf_copydata(pkt->m, pkt->uri_path_off, maxlen, path);
    return maxlen;
}
#ifdef OC_CLIENT
int
coap_set_header_uri_path(coap_packet_t *pkt, const char *path)
{
    while (path[0] == '/') {
        ++path;
    }
    pkt->uri_path = (char *)path;
    pkt->uri_path_len = strlen(path);

    SET_OPTION(pkt, COAP_OPTION_URI_PATH);
    return pkt->uri_path_len;
}
#endif
/*---------------------------------------------------------------------------*/
int
coap_get_header_uri_query(struct coap_packet_rx *pkt, char *query, int maxlen)
{
    if (!IS_OPTION(pkt, COAP_OPTION_URI_QUERY)) {
        return 0;
    }
    maxlen = min(maxlen, pkt->uri_query_len);
    os_mbuf_copydata(pkt->m, pkt->uri_query_off, maxlen, query);
    return maxlen;
}
#ifdef OC_CLIENT
int
coap_set_header_uri_query(coap_packet_t *pkt, const char *query)
{
    while (query[0] == '?') {
        ++query;
    }
    pkt->uri_query = (char *)query;
    pkt->uri_query_len = strlen(query);

    SET_OPTION(pkt, COAP_OPTION_URI_QUERY);
    return pkt->uri_query_len;
}
#endif
/*---------------------------------------------------------------------------*/
#if 0
int
coap_get_header_location_path(struct coap_packet_rx *pkt, const char **path)
{
    if (!IS_OPTION(pkt, COAP_OPTION_LOCATION_PATH)) {
        return 0;
    }
    *path = pkt->location_path;
    return pkt->location_path_len;
}

int
coap_set_header_location_path(coap_packet_t *pkt, const char *path)
{
    char *query;

    while(path[0] == '/') {
        ++path;
    }
    if ((query = strchr(path, '?'))) {
        coap_set_header_location_query(packet, query + 1);
        pkt->location_path_len = query - path;
    } else {
        pkt->location_path_len = strlen(path);
    }
    pkt->location_path = path;

    if (pkt->location_path_len > 0) {
        SET_OPTION(pkt, COAP_OPTION_LOCATION_PATH);
    }
    return pkt->location_path_len;
}

#if 0
/*---------------------------------------------------------------------------*/
int
coap_get_header_location_query(struct coap_packet_rx *pkt, const char **query)
{
    if (!IS_OPTION(pkt, COAP_OPTION_LOCATION_QUERY)) {
        return 0;
    }
    *query = pkt->location_query;
    return pkt->location_query_len;
}
#endif
int
coap_set_header_location_query(coap_packet_t *pkt, const char *query)
{
    while (query[0] == '?') {
        ++query;
    }
    pkt->loc_query = query;
    pkt->loc_query_len = strlen(query);

    SET_OPTION(pkt, COAP_OPTION_LOCATION_QUERY);
    return pkt->loc_query_len;
}
#endif
/*---------------------------------------------------------------------------*/
int
coap_get_header_observe(struct coap_packet_rx *pkt, uint32_t *observe)
{
    if (!IS_OPTION(pkt, COAP_OPTION_OBSERVE)) {
        return 0;
    }
    *observe = pkt->observe;
    return 1;
}

int
coap_set_header_observe(coap_packet_t *pkt, uint32_t observe)
{
    pkt->observe = observe;
    SET_OPTION(pkt, COAP_OPTION_OBSERVE);
    return 1;
}

/*---------------------------------------------------------------------------*/
int
coap_get_header_block2(struct coap_packet_rx *pkt, uint32_t *num,
                       uint8_t *more, uint16_t *size, uint32_t *offset)
{
    if (!IS_OPTION(pkt, COAP_OPTION_BLOCK2)) {
        return 0;
    }
    /* pointers may be NULL to get only specific block parameters */
    if (num != NULL) {
        *num = pkt->block2_num;
    }
    if (more != NULL) {
        *more = pkt->block2_more;
    }
    if (size != NULL) {
        *size = pkt->block2_size;
    }
    if (offset != NULL) {
        *offset = pkt->block2_offset;
    }
    return 1;
}

int
coap_set_header_block2(coap_packet_t *pkt, uint32_t num,
                       uint8_t more, uint16_t size)
{
    if (size < 16) {
        return 0;
    }
    if (size > 2048) {
        return 0;
    }
    if (num > 0x0FFFFF) {
        return 0;
    }
    pkt->block2_num = num;
    pkt->block2_more = more ? 1 : 0;
    pkt->block2_size = size;

    SET_OPTION(pkt, COAP_OPTION_BLOCK2);
    return 1;
}
/*---------------------------------------------------------------------------*/
int
coap_get_header_block1(struct coap_packet_rx *pkt, uint32_t *num, uint8_t *more,
                       uint16_t *size, uint32_t *offset)
{
    if (!IS_OPTION(pkt, COAP_OPTION_BLOCK1)) {
        return 0;
    }
    /* pointers may be NULL to get only specific block parameters */
    if (num != NULL) {
        *num = pkt->block1_num;
    }
    if (more != NULL) {
        *more = pkt->block1_more;
    }
    if (size != NULL) {
        *size = pkt->block1_size;
    }
    if (offset != NULL) {
        *offset = pkt->block1_offset;
    }
    return 1;
}

int
coap_set_header_block1(coap_packet_t *pkt, uint32_t num, uint8_t more,
                       uint16_t size)
{
    if (size < 16) {
        return 0;
    }
    if (size > 2048) {
        return 0;
    }
    if (num > 0x0FFFFF) {
        return 0;
    }
    pkt->block1_num = num;
    pkt->block1_more = more;
    pkt->block1_size = size;

    SET_OPTION(pkt, COAP_OPTION_BLOCK1);
    return 1;
}
/*---------------------------------------------------------------------------*/
#if 0
int coap_get_header_size2(struct coap_packet_rx * const pkt, uint32_t *size)
{
    if (!IS_OPTION(pkt, COAP_OPTION_SIZE2)) {
        return 0;
    }
    *size = pkt->size2;
    return 1;
}

int
coap_set_header_size2(coap_packet_t *pkt, uint32_t size)
{
    pkt->size2 = size;
    SET_OPTION(pkt, COAP_OPTION_SIZE2);
    return 1;
}
/*---------------------------------------------------------------------------*/
int
coap_get_header_size1(struct coap_packet_rx *pkt, uint32_t *size)
{
    if (!IS_OPTION(pkt, COAP_OPTION_SIZE1)) {
        return 0;
    }
    *size = pkt->size1;
    return 1;
}
int
coap_set_header_size1(coap_packet_t *pkt, uint32_t size)
{
    pkt->size1 = size;
    SET_OPTION(pkt, COAP_OPTION_SIZE1);
    return 1;
}
#endif
/*---------------------------------------------------------------------------*/
int
coap_get_payload_copy(struct coap_packet_rx *pkt, uint8_t *payload, int maxlen)
{
    if (pkt->payload_len) {
        maxlen = min(maxlen, pkt->payload_len);
        os_mbuf_copydata(pkt->m, pkt->payload_off, maxlen, payload);
        return maxlen;
    } else {
        return 0;
    }
}

int
<<<<<<< HEAD
coap_set_payload(coap_packet_t *pkt, struct os_mbuf *m, size_t length)
{
=======
coap_get_payload(struct coap_packet_rx *pkt, struct os_mbuf **mp, uint16_t *off)
{
    if (pkt->payload_len) {
        *off = pkt->payload_off;
    } else {
        *off = OS_MBUF_PKTLEN(pkt->m);
    }
    *mp = pkt->m;
    return pkt->payload_len;
}

int
coap_set_payload(coap_packet_t *pkt, struct os_mbuf *m, size_t length)
{
>>>>>>> 71f7d65a
    pkt->payload_m = os_mbuf_dup(m);
    if (!pkt->payload_m) {
        return -1;
    }
    pkt->payload_len = MIN(OS_MBUF_PKTLEN(m), length);

    return pkt->payload_len;
}
/*---------------------------------------------------------------------------*/<|MERGE_RESOLUTION|>--- conflicted
+++ resolved
@@ -1340,10 +1340,6 @@
 }
 
 int
-<<<<<<< HEAD
-coap_set_payload(coap_packet_t *pkt, struct os_mbuf *m, size_t length)
-{
-=======
 coap_get_payload(struct coap_packet_rx *pkt, struct os_mbuf **mp, uint16_t *off)
 {
     if (pkt->payload_len) {
@@ -1358,7 +1354,6 @@
 int
 coap_set_payload(coap_packet_t *pkt, struct os_mbuf *m, size_t length)
 {
->>>>>>> 71f7d65a
     pkt->payload_m = os_mbuf_dup(m);
     if (!pkt->payload_m) {
         return -1;
