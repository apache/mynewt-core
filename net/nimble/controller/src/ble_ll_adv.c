--- conflicted
+++ resolved
@@ -123,10 +123,7 @@
 #define BLE_LL_ADV_DIRECT_SCHED_MAX_USECS   (502)
 
 
-<<<<<<< HEAD
 #if (MYNEWT_VAL(BLE_LL_CFG_FEAT_LL_PRIVACY) == 1)
-=======
-#if (BLE_LL_CFG_FEAT_LL_PRIVACY == 1)
 /**
  * Called to change advertisers ADVA and INITA (for directed advertisements)
  * as an advertiser needs to adhere to the resolvable private address generation
@@ -144,7 +141,6 @@
  *
  * @param advsm
  */
->>>>>>> 12ef82c6
 void
 ble_ll_adv_chk_rpa_timeout(struct ble_ll_adv_sm *advsm)
 {
