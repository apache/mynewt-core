--- conflicted
+++ resolved
@@ -1559,19 +1559,6 @@
 
     ble_ll_log(BLE_LL_LOG_ID_LL_CTRL_RX, opcode, len, 0);
 
-<<<<<<< HEAD
-    /* If opcode comes from reserved value or CtrlData fields is invalid
-     * we shall respond with LL_UNKNOWN_RSP
-     */
-    if ((opcode >= BLE_LL_CTRL_OPCODES) ||
-        (len != g_ble_ll_ctrl_pkt_lengths[opcode])) {
-        rc = -1;
-        rsp_opcode = BLE_LL_CTRL_UNKNOWN_RSP;
-        goto ll_ctrl_send_rsp;
-    }
-
-=======
->>>>>>> ea988a0c
 #if (MYNEWT_VAL(BLE_LL_CFG_FEAT_LE_ENCRYPTION) == 1)
     restart_encryption = 0;
 #endif
