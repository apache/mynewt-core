--- conflicted
+++ resolved
@@ -80,12 +80,8 @@
 -  cbmem -- writes/reads log events to a circular buffer. Supports
    walking and reading for access by newtmgr and shell commands.
 -  fcb -- writes/reads log events to a :doc:`flash circular
-<<<<<<< HEAD
-   buffer </../../fcb/fcb>`. Supports walking and reading for
-=======
-   buffer <../../fcb/fcb>`. Supports walking and reading for
->>>>>>> 912e9958
-   access by newtmgr and shell commands.
+buffer <../../fcb/fcb>`. Supports walking and reading for
+access by newtmgr and shell commands.
 
 In addition, it is possible to create custom log handlers for other
 methods. Examples may include
