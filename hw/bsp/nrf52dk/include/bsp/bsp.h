--- conflicted
+++ resolved
@@ -45,15 +45,12 @@
 #define LED_3           (19)
 #define LED_4           (20)
 #define LED_BLINK_PIN   (LED_1)
-<<<<<<< HEAD
-=======
 
 /* Buttons */
 #define BUTTON_1 (13)
 #define BUTTON_2 (14)
 #define BUTTON_3 (15)
 #define BUTTON_4 (16)
->>>>>>> b5cfe4db
 
 #if MYNEWT_VAL(BOOT_SERIAL)
 #define BOOT_SERIAL_DETECT_PIN          13 /* Button 1 */
