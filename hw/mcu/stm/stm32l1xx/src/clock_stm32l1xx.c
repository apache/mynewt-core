--- conflicted
+++ resolved
@@ -256,10 +256,6 @@
 void
 SystemClock_RestartPLL(void)
 {
-<<<<<<< HEAD
-    /* Restart clock by reconfiguring it as at startup. */
-    SystemClock_Config();
-=======
     /** STOP or STANDBY modes have stopped the PLL and made MSI the the system clock. 
      * No changes should have taken place to the PLL MUL/DIV or to the peripheral clocks
      * */
@@ -315,7 +311,6 @@
     /* Wait till PLL is used as system clock source */
     while(__HAL_RCC_GET_SYSCLK_SOURCE( ) != RCC_SYSCLKSOURCE_STATUS_PLLCLK) {
     }
->>>>>>> 995b44f3
 }
 
 /* drop sysclock back to MSI in prepration for STOP or STANDBY mode.
