/*
 * Licensed to the Apache Software Foundation (ASF) under one
 * or more contributor license agreements.  See the NOTICE file
 * distributed with this work for additional information
 * regarding copyright ownership.  The ASF licenses this file
 * to you under the Apache License, Version 2.0 (the
 * "License"); you may not use this file except in compliance
 * with the License.  You may obtain a copy of the License at
 *
 *  http://www.apache.org/licenses/LICENSE-2.0
 *
 * Unless required by applicable law or agreed to in writing,
 * software distributed under the License is distributed on an
 * "AS IS" BASIS, WITHOUT WARRANTIES OR CONDITIONS OF ANY
 * KIND, either express or implied.  See the License for the
 * specific language governing permissions and limitations
 * under the License.
 */

#ifndef __BMA253_H__
#define __BMA253_H__

#include "os/mynewt.h"
#include "sensor/sensor.h"
#include "sensor/accel.h"
#include "sensor/temperature.h"

#ifdef __cplusplus
extern "C" {
#endif


#define BMA253_UNUSED_VAR(v)    ((void)v)

/* XXX use some better defaults.*/
#define BMA253_NO_MOTION_DURATION           5
#define BMA253_NO_MOTION_THRESH             0.3
#define BMA253_SLOPE_INT_DURATION           3
#define BMA253_SLOPE_INT_THRESH             0.3

#define BMA253_LOW_G_DELAY_MS_DEFAULT       20
#define BMA253_LOW_DUR                      142
#define BMA253_LOW_THRESHOLD                0.375
#define BMA253_LOW_HYS                      0.125
<<<<<<< HEAD
#define BMA253_LOW_AXIS_SUMMING             false

#define BMA253_HIGH_G_DELAY_MS_DEFAULT      40
#define BMA253_HIGH_DUR                     40
#define BMA253_HIGH_THRESHOLD_G             1.5
#define BMA253_HIGH_HYS                     0.25

#define BMA253_TAP_THRESHOLD_G              1.0

#define BMA253_BLOCKING_ANGLE               0x08
#define BMA253_ORIENT_HYSTER_G              0.125
#define BMA253_SIG_UP_DN                    false
=======
#define BMA253_BLOCKING_ANGLE               0x08
#define BMA253_ORIENT_HYSTER_G              0.125
>>>>>>> 8205bc6f

/* define interrupt cofiguration type */
#define BMA253_SINGLE_TAP_INT               0
#define BMA253_DOUBLE_TAP_INT               1
#define BMA253_LOW_G_INT                    2
#define BMA253_ORIENT_INT                   3
#define BMA253_SLEEP_INT                    4
#define BMA253_WAKEUP_INT                   5
//#define BMA253_HIGH_G_INT                   6
#define BMA253_HIGH_G_P_X_INT               6
#define BMA253_HIGH_G_P_Y_INT               7
#define BMA253_HIGH_G_P_Z_INT               8
#define BMA253_HIGH_G_N_X_INT               9
#define BMA253_HIGH_G_N_Y_INT               10
#define BMA253_HIGH_G_N_Z_INT               11

#define BMA253_LOW_G_SRC                    0x01
#define BMA253_SLEEP_SRC                    0x08
#define BMA253_WAKEUP_SRC                   0x04
#define BMA253_HIGH_G_SRC                   0x02
#define BMA253_DOUBLE_TAP_SRC               0x10
#define BMA253_SINGLE_TAP_SRC               0x20
#define BMA253_ORIENT_SRC                   0x40

#define BMA253_POS_HIGH_G_X_SRC             0x01
#define BMA253_POS_HIGH_G_Y_SRC             0x02
#define BMA253_POS_HIGH_G_Z_SRC             0x04
#define BMA253_NEG_HIGH_G_X_SRC             0x01
#define BMA253_NEG_HIGH_G_Y_SRC             0x02
#define BMA253_NEG_HIGH_G_Z_SRC             0x04






/* Range of acceleration measurements */
enum bma253_g_range {
    BMA253_G_RANGE_2  = 0,
    BMA253_G_RANGE_4  = 1,
    BMA253_G_RANGE_8  = 2,
    BMA253_G_RANGE_16 = 3,
};

/* How often acceleration measurements are taken */
enum bma253_filter_bandwidth {
    BMA253_FILTER_BANDWIDTH_7_81_HZ  = 0,
    BMA253_FILTER_BANDWIDTH_15_63_HZ = 1,
    BMA253_FILTER_BANDWIDTH_31_25_HZ = 2,
    BMA253_FILTER_BANDWIDTH_62_5_HZ  = 3,
    BMA253_FILTER_BANDWIDTH_125_HZ   = 4,
    BMA253_FILTER_BANDWIDTH_250_HZ   = 5,
    BMA253_FILTER_BANDWIDTH_500_HZ   = 6,
    BMA253_FILTER_BANDWIDTH_1000_HZ  = 7,
};

/* Quiet time after a double/single tap */
enum bma253_tap_quiet {
    BMA253_TAP_QUIET_20_MS = 0,
    BMA253_TAP_QUIET_30_MS = 1,
};

/* Settling time after a double/single tap */
enum bma253_tap_shock {
    BMA253_TAP_SHOCK_50_MS = 0,
    BMA253_TAP_SHOCK_75_MS = 1,
};

/* How long to wait for the next tap in a double tap scenario */
enum bma253_d_tap_window {
    BMA253_D_TAP_WINDOW_50_MS  = 0,
    BMA253_D_TAP_WINDOW_100_MS = 1,
    BMA253_D_TAP_WINDOW_150_MS = 2,
    BMA253_D_TAP_WINDOW_200_MS = 3,
    BMA253_D_TAP_WINDOW_250_MS = 4,
    BMA253_D_TAP_WINDOW_375_MS = 5,
    BMA253_D_TAP_WINDOW_500_MS = 6,
    BMA253_D_TAP_WINDOW_700_MS = 7,
};

/* How many samples to use after a wake up from a low power mode to determine
 * whether a tap occurred */
enum bma253_tap_wake_samples {
    BMA253_TAP_WAKE_SAMPLES_2  = 0,
    BMA253_TAP_WAKE_SAMPLES_4  = 1,
    BMA253_TAP_WAKE_SAMPLES_8  = 2,
    BMA253_TAP_WAKE_SAMPLES_16 = 3,
};

/* Block generation of orientation events based on given criteria */
enum bma253_orient_blocking {
    BMA253_ORIENT_BLOCKING_NONE                       = 0,
    BMA253_ORIENT_BLOCKING_ACCEL_ONLY                 = 1,
    BMA253_ORIENT_BLOCKING_ACCEL_AND_SLOPE            = 2,
    BMA253_ORIENT_BLOCKING_ACCEL_AND_SLOPE_AND_STABLE = 3,
};

/* Orientation mode configuration, used to determine thresholds for
 * transitions between different orientations */
enum bma253_orient_mode {
    BMA253_ORIENT_MODE_SYMMETRICAL       = 0,
    BMA253_ORIENT_MODE_HIGH_ASYMMETRICAL = 1,
    BMA253_ORIENT_MODE_LOW_ASYMMETRICAL  = 2,
};

/* Power mode for the device */
enum bma253_power_mode {
    BMA253_POWER_MODE_NORMAL       = 0,
    BMA253_POWER_MODE_DEEP_SUSPEND = 1,
    BMA253_POWER_MODE_SUSPEND      = 2,
    BMA253_POWER_MODE_STANDBY      = 3,
    BMA253_POWER_MODE_LPM_1        = 4,
    BMA253_POWER_MODE_LPM_2        = 5,
};

/* Duration of sleep whenever the device is in a power mode that alternates
 * between wake and sleep (LPM 1 & 2) */
enum bma253_sleep_duration {
    BMA253_SLEEP_DURATION_0_5_MS = 0,
    BMA253_SLEEP_DURATION_1_MS   = 1,
    BMA253_SLEEP_DURATION_2_MS   = 2,
    BMA253_SLEEP_DURATION_4_MS   = 3,
    BMA253_SLEEP_DURATION_6_MS   = 4,
    BMA253_SLEEP_DURATION_10_MS  = 5,
    BMA253_SLEEP_DURATION_25_MS  = 6,
    BMA253_SLEEP_DURATION_50_MS  = 7,
    BMA253_SLEEP_DURATION_100_MS = 8,
    BMA253_SLEEP_DURATION_500_MS = 9,
    BMA253_SLEEP_DURATION_1_S    = 10,
};

/* Read moe for the sensor */
enum bma253_read_mode {
    BMA253_READ_M_POLL = 0,
    BMA253_READ_M_STREAM = 1,
};

struct bma253_notif_cfg {
    sensor_event_type_t event;
    uint8_t notif_src;
    uint8_t int_cfg;
<<<<<<< HEAD
=======
};


/* Default configuration values to use with the device */
struct bma253_cfg {
    /* Accelerometer configuration */
    enum bma253_g_range g_range;
    enum bma253_filter_bandwidth filter_bandwidth;
    /* Whether to use data that has not been filtered at all */
    bool use_unfiltered_data;
    /* Low-g event configuration */
    uint16_t low_g_delay_ms;
    float low_g_thresh_g;
    float low_g_hyster_g;
    /* High-g event configuration */
    float high_g_hyster_g;
    uint16_t high_g_delay_ms;
    float high_g_thresh_g;
    /* Tap (double & single) event configuration */
    enum bma253_tap_quiet tap_quiet;
    enum bma253_tap_shock tap_shock;
    enum bma253_d_tap_window d_tap_window;
    enum bma253_tap_wake_samples tap_wake_samples;
    float tap_thresh_g;
    /* Orientation event configuration */
    float orient_hyster_g;
    enum bma253_orient_blocking orient_blocking;
    enum bma253_orient_mode orient_mode;
    bool orient_signal_ud;
    /* Offsets for acceleration measurements, by axis */
    float offset_x_g;
    float offset_y_g;
    float offset_z_g;
    /* Power management configuration */
    enum bma253_power_mode power_mode;
    enum bma253_sleep_duration sleep_duration;
    /* Select read mode */
    enum bma253_read_mode read_mode;
    /* Applicable sensor types supported */
    sensor_type_t sensor_mask;
    /* Notif config */
    struct bma253_notif_cfg *notif_cfg;
    uint8_t max_num_notif;
>>>>>>> 8205bc6f
};


/* Used to track interrupt state to wake any present waiters */
struct bma253_int {
    /* Synchronize access to this structure */
    os_sr_t lock;
    /* Sleep waiting for an interrupt to occur */
    struct os_sem wait;
    /* Is the interrupt currently active */
    bool active;
    /* Is there a waiter currently sleeping */
    bool asleep;
    /* Configured interrupts */
    struct sensor_int *ints;
};

/* Device private data */
struct bma253_private_driver_data {
    struct bma253_int * interrupt;
    struct sensor_notify_ev_ctx notify_ctx;
    struct sensor_read_ev_ctx read_ctx;
    uint8_t registered_mask;

    uint8_t int_num;
    uint8_t int_route;
    uint8_t int_ref_cnt;

    uint8_t fifo_buf[31 * 6];
};

typedef union bma253_feature_enable {
    struct {
        uint32_t any_motion :1;
        uint32_t double_tap :1;
        uint32_t single_tap :1;
        uint32_t orient     :1;
        uint32_t low_g      :1;
        uint32_t high_g     :1;
    } req;

    uint32_t bits;
} bma253_feature_enable_t;

/* Settings for the low-g interrupt */
struct low_g_int_cfg {
    uint16_t delay_ms;
    float thresh_g;
    float hyster_g;
    bool axis_summing;
};

struct high_g_int_cfg {
    float hyster_g;
    uint16_t delay_ms;
    float thresh_g;
};

/* Settings for the slow/no-motion interrupt */
struct slow_no_mot_int_cfg {
    uint16_t duration_p_or_s;
    float thresh_g;
};

/* Settings for the slope interrupt */
struct slope_int_cfg {
    uint8_t duration_p;
    float thresh_g;
};

/* Settings for the double/single tap interrupt */
struct tap_int_cfg {
    enum bma253_tap_quiet tap_quiet;
    enum bma253_tap_shock tap_shock;
    enum bma253_d_tap_window d_tap_window;
    enum bma253_tap_wake_samples tap_wake_samples;
    float thresh_g;
};

/* Settings for the orientation interrupt */
struct orient_int_cfg {
    float hyster_g;
    enum bma253_orient_blocking orient_blocking;
    enum bma253_orient_mode orient_mode;
    bool signal_up_dn;
    uint8_t blocking_angle;
};


/* Default configuration values to use with the device */
struct bma253_cfg {
    /* Accelerometer configuration */
    enum bma253_g_range g_range;
    enum bma253_filter_bandwidth filter_bandwidth;
    /* Whether to use data that has not been filtered at all */
    bool use_unfiltered_data;

    struct slope_int_cfg slope_int_cfg;
    struct slow_no_mot_int_cfg slow_no_mot_int_cfg;
    struct low_g_int_cfg low_g_int_cfg;
    struct high_g_int_cfg high_g_int_cfg;
    struct tap_int_cfg tap_int_cfg;
    struct orient_int_cfg orient_int_cfg;

    bool orient_signal_ud;
    /* Offsets for acceleration measurements, by axis */
    float offset_x_g;
    float offset_y_g;
    float offset_z_g;
    /* Power management configuration */
    enum bma253_power_mode power_mode;
    enum bma253_sleep_duration sleep_duration;
    /* Select read mode */
    enum bma253_read_mode read_mode;
    /* Applicable sensor types supported */
    sensor_type_t sensor_mask;
    /* Notif config */
    struct bma253_notif_cfg *notif_cfg;
    uint8_t max_num_notif;
};


#ifndef MAX
#define MAX(n, m) (((n) < (m)) ? (m) : (n))
#endif

/* The device itself */
struct bma253 {
#if MYNEWT_VAL(BUS_DRIVER_PRESENT)
    struct bus_i2c_node node;
#else
    /* Underlying OS device */
    struct os_dev dev;
#endif
    /* The sensor infrastructure */
    struct sensor sensor;
    /* Default configuration values */
    struct bma253_cfg cfg;
    /* Active interrupt state */
    struct bma253_int intr;
    /* Active power mode, could be different from default configured
     * power mode if a function that requires a higher power mode is
     * currently running. */
    enum bma253_power_mode power;

    /* Private driver data */
    struct bma253_private_driver_data pdd;

    /* all the features currently enabled */
    sensor_event_type_t     ev_enabled;

    uint32_t                daq_req_new: 1;
    /* the data acquisition is in progress */
    uint32_t                daq_in_proc: 1;


    /* this flag is to turn on or off bus read/write monitoring */
    uint32_t                bus_rw_mon      :1;

    /* currently configured bandwidth on hw, of type: enum bma253_filter_bandwidth */
    uint32_t                bandwidth_curr  :3;

    /* this flag tells that an important hw config change (like bandwidth, power mode) is pending */
    uint32_t                hw_cfg_pending  :1;

    /* pending power mode, of type enum bma253_power_mode */
    uint32_t                pending_hw_cfg_pm:3;

    /* pending bandwidth, of type enum bma253_filter_bandwidth */
    uint32_t                pending_hw_cfg_bw:3;

};

/* Offset compensation is performed to target this given value, by axis */
enum bma253_offset_comp_target {
    BMA253_OFFSET_COMP_TARGET_0_G     = 0,
    BMA253_OFFSET_COMP_TARGET_NEG_1_G = 1,
    BMA253_OFFSET_COMP_TARGET_POS_1_G = 2,
};

/* The device's X/Y orientation, in form of rotation */
enum bma253_orient_xy {
    BMA253_ORIENT_XY_PORTRAIT_UPRIGHT     = 0,
    BMA253_ORIENT_XY_PORTRAIT_UPSIDE_DOWN = 1,
    BMA253_ORIENT_XY_LANDSCAPE_LEFT       = 2,
    BMA253_ORIENT_XY_LANDSCAPE_RIGHT      = 3,
};

/* The device's full orientation */
struct bma253_orient_xyz {
    /* The X/Y orientation */
    enum bma253_orient_xy orient_xy;
    /* Is device facing upward or downward */
    bool downward_z;
};

/* Type of tap event to look for */
enum bma253_tap_type {
    BMA253_TAP_TYPE_DOUBLE = 0,
    BMA253_TAP_TYPE_SINGLE = 1,
};


/**
 * Perform a self test of the device and report on its health.
 *
 * @param The device object.
 * @param Multiplier on the high amplitude self test minimums; 1.0 for default.
 * @param Multiplier on the low amplitude self test minimums; 0.0 for default.
 * @param The result of the self-test: false if passed, true if failed.
 *
 * @return 0 on success, non-zero on failure.
 */
int
bma253_self_test(struct bma253 * bma253,
                 float delta_high_mult,
                 float delta_low_mult,
                 bool * self_test_fail);

/**
 * Perform an offset compensation and use the resulting offsets.
 *
 * @param The device object.
 * @param The correct target value for the X axis.
 * @param The correct target value for the Y axis.
 * @param The correct target value for the Z axis.
 *
 * @return 0 on success, non-zero on failure.
 */
int
bma253_offset_compensation(struct bma253 * bma253,
                           enum bma253_offset_comp_target target_x,
                           enum bma253_offset_comp_target target_y,
                           enum bma253_offset_comp_target target_z);

/**
 * Return the current compensation offsets in use.
 *
 * @param The device object.
 * @param The offset for the X axis, filled in by this function.
 * @param The offset for the Y axis, filled in by this function.
 * @param The offset for the Z axis, filled in by this function.
 *
 * @return 0 on success, non-zero on failure.
 */
int
bma253_query_offsets(struct bma253 * bma253,
                     float * offset_x_g,
                     float * offset_y_g,
                     float * offset_z_g);

/**
 * Store and use the provided compensation offsets.
 *
 * @param The device object.
 * @param The offset for the X axis.
 * @param The offset for the Y axis.
 * @param the offset for the Z axis.
 *
 * @return 0 on success, non-zero on failure.
 */
int
bma253_write_offsets(struct bma253 * bma253,
                     float offset_x_g,
                     float offset_y_g,
                     float offset_z_g);

/**
 * Provide a continuous stream of accelerometer readings.
 *
 * @param The sensor ptr
 * @param The sensor type
 * @param The function pointer to invoke for each accelerometer reading.
 * @param The opaque pointer that will be passed in to the function.
 * @param If non-zero, how long the stream should run in milliseconds.
 *
 * @return 0 on success, non-zero on failure.
 */
int
bma253_stream_read(struct sensor *sensor,
                   sensor_type_t sensor_type,
                   sensor_data_func_t read_func,
                   void *read_arg,
                   uint32_t time_ms);

/**
 * Do accelerometer polling reads
 *
 * @param The sensor ptr
 * @param The sensor type
 * @param The function pointer to invoke for each accelerometer reading.
 * @param The opaque pointer that will be passed in to the function.
 * @param If non-zero, how long the stream should run in milliseconds.
 *
 * @return 0 on success, non-zero on failure.
 */
int
bma253_poll_read(struct sensor * sensor,
                 sensor_type_t sensor_type,
                 sensor_data_func_t data_func,
                 void * data_arg,
                 uint32_t timeout);

/**
 * Get the current temperature at the device.
 *
 * @param The device object.
 * @param The current temperature in celsius, filled in by this function.
 *
 * @return 0 on success, non-zero on failure.
 */
int
bma253_current_temp(struct bma253 * bma253,
                    float * temp_c);

/**
 * Get the current device orientation.
 *
 * @param The device object.
 * @param The current orientation, filled in by this function.
 *
 * @return 0 on success, non-zero on failure.
 */
int
bma253_current_orient(struct bma253 * bma253,
                      struct bma253_orient_xyz * orient_xyz);

/**
 * Block until the device orientation changes.
 *
 * @param The device object.
 * @param The new orientation, filled in by this function.
 *
 * @return 0 on success, non-zero on failure.
 */
int
bma253_wait_for_orient(struct bma253 * bma253,
                       struct bma253_orient_xyz * orient_xyz);

/**
 * Block until a high-g event occurs.
 *
 * @param The device object.
 *
 * @return 0 on success, non-zero on failure.
 */
int
bma253_wait_for_high_g(struct bma253 * bma253);

/**
 * Block until a low-g event occurs.
 *
 * @param The device object.
 *
 * @return 0 on success, non-zero on failure.
 */
int
bma253_wait_for_low_g(struct bma253 * bma253);

/**
 * Block until a single or double tap event occurs.
 *
 * @param The device object.
 * @param The type of tap event to look for.
 *
 * @return 0 on success, non-zero on failure.
 */
int
bma253_wait_for_tap(struct bma253 * bma253,
                    enum bma253_tap_type tap_type);

/**
 * Change the default power settings.
 *
 * @param The device object.
 * @param The new power mode, which the device resides in unless a different
 *        and more aggressive power mode is required to satisfy a running API
 *        function.
 * @param The new sleep duration, used whenever device is in LPM_1/2 mode
 *        either due to default power mode or due to being in a temporarily
 *        overridden power mode.
 */
int
bma253_power_settings(struct bma253 * bma253,
                      enum bma253_power_mode power_mode,
                      enum bma253_sleep_duration sleep_duration);

/**
 * Configure the sensor.
 *
 * @param ptr to sensor driver
 * @param ptr to sensor driver config
 *
 * @return 0 on success, non-zero on failure.
 */
int
bma253_config(struct bma253 * bma253, struct bma253_cfg * cfg);

/**
 * Expects to be called back through os_dev_create().
 *
 * @param ptr to the device object associated with this accelerometer
 * @param argument passed to OS device init
 *
 * @return 0 on success, non-zero on failure.
 */
int
bma253_init(struct os_dev * dev, void * arg);

#if MYNEWT_VAL(BMA253_CLI)
/**
 * Initialize the BMA253 shell extensions.
 *
 * @return 0 on success, non-zero on failure.
 */
int
bma253_shell_init(void);
#endif

#if MYNEWT_VAL(BUS_DRIVER_PRESENT)
/**
 * Create I2C bus node for BMA253 sensor
 *
 * @param node        Bus node
 * @param name        Device name
 * @param i2c_cfg     I2C node configuration
 * @param sensor_itf  Sensors interface
 *
 * @return 0 on success, non-zero on failure
 */
int
bma253_create_i2c_sensor_dev(struct bus_i2c_node *node, const char *name,
                             const struct bus_i2c_node_cfg *i2c_cfg,
                             struct sensor_itf *sensor_itf);
#endif
#ifdef __cplusplus
}
#endif

#endif<|MERGE_RESOLUTION|>--- conflicted
+++ resolved
@@ -42,7 +42,7 @@
 #define BMA253_LOW_DUR                      142
 #define BMA253_LOW_THRESHOLD                0.375
 #define BMA253_LOW_HYS                      0.125
-<<<<<<< HEAD
+
 #define BMA253_LOW_AXIS_SUMMING             false
 
 #define BMA253_HIGH_G_DELAY_MS_DEFAULT      40
@@ -55,10 +55,6 @@
 #define BMA253_BLOCKING_ANGLE               0x08
 #define BMA253_ORIENT_HYSTER_G              0.125
 #define BMA253_SIG_UP_DN                    false
-=======
-#define BMA253_BLOCKING_ANGLE               0x08
-#define BMA253_ORIENT_HYSTER_G              0.125
->>>>>>> 8205bc6f
 
 /* define interrupt cofiguration type */
 #define BMA253_SINGLE_TAP_INT               0
@@ -200,52 +196,6 @@
     sensor_event_type_t event;
     uint8_t notif_src;
     uint8_t int_cfg;
-<<<<<<< HEAD
-=======
-};
-
-
-/* Default configuration values to use with the device */
-struct bma253_cfg {
-    /* Accelerometer configuration */
-    enum bma253_g_range g_range;
-    enum bma253_filter_bandwidth filter_bandwidth;
-    /* Whether to use data that has not been filtered at all */
-    bool use_unfiltered_data;
-    /* Low-g event configuration */
-    uint16_t low_g_delay_ms;
-    float low_g_thresh_g;
-    float low_g_hyster_g;
-    /* High-g event configuration */
-    float high_g_hyster_g;
-    uint16_t high_g_delay_ms;
-    float high_g_thresh_g;
-    /* Tap (double & single) event configuration */
-    enum bma253_tap_quiet tap_quiet;
-    enum bma253_tap_shock tap_shock;
-    enum bma253_d_tap_window d_tap_window;
-    enum bma253_tap_wake_samples tap_wake_samples;
-    float tap_thresh_g;
-    /* Orientation event configuration */
-    float orient_hyster_g;
-    enum bma253_orient_blocking orient_blocking;
-    enum bma253_orient_mode orient_mode;
-    bool orient_signal_ud;
-    /* Offsets for acceleration measurements, by axis */
-    float offset_x_g;
-    float offset_y_g;
-    float offset_z_g;
-    /* Power management configuration */
-    enum bma253_power_mode power_mode;
-    enum bma253_sleep_duration sleep_duration;
-    /* Select read mode */
-    enum bma253_read_mode read_mode;
-    /* Applicable sensor types supported */
-    sensor_type_t sensor_mask;
-    /* Notif config */
-    struct bma253_notif_cfg *notif_cfg;
-    uint8_t max_num_notif;
->>>>>>> 8205bc6f
 };
 
 
