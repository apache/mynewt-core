--- conflicted
+++ resolved
@@ -793,21 +793,6 @@
 
     cfg.filter_bw = LIS2DW12_FILTER_BW_ODR_DIV_2;
     cfg.high_pass = 0;
-<<<<<<< HEAD
-
-    cfg.tap_cfg.en_x = 1;
-    cfg.tap_cfg.en_y = 1;
-    cfg.tap_cfg.en_z = 1;
-    cfg.tap_cfg.en_4d = 0;
-    cfg.tap_cfg.ths_6d = LIS2DW12_6D_THS_80_DEG;
-    cfg.tap_cfg.tap_priority = LIS2DW12_TAP_PRIOR_XYZ;
-    cfg.tap_cfg.tap_ths_x = 0x3;
-    cfg.tap_cfg.tap_ths_y = 0x3;
-    cfg.tap_cfg.tap_ths_z = 0x3;
-    cfg.tap_cfg.latency = 8; /* 640ms */
-    cfg.tap_cfg.quiet = 0; /* 10ms */
-    cfg.tap_cfg.shock = 3; /* 120ms */
-=======
     
     cfg.tap.en_x = 1;
     cfg.tap.en_y = 1;
@@ -821,7 +806,7 @@
     cfg.tap.latency = 8; /* 640ms */
     cfg.tap.quiet = 0; /* 10ms */
     cfg.tap.shock = 3; /* 120ms */
->>>>>>> 5f8a758b
+
     cfg.double_tap_event_enable = 0;
 
     cfg.freefall_dur = 6;
@@ -849,13 +834,9 @@
     cfg.power_mode = LIS2DW12_PM_HIGH_PERF;
     cfg.inactivity_sleep_enable = 0;
     cfg.low_noise_enable = 1;
-<<<<<<< HEAD
-
-    cfg.read_mode = LIS2DW12_READ_M_POLL;
-=======
     
     cfg.read_mode.mode = LIS2DW12_READ_M_POLL;
->>>>>>> 5f8a758b
+
     cfg.mask = SENSOR_TYPE_ACCELEROMETER;
 
     rc = lis2dw12_config((struct lis2dw12 *) dev, &cfg);
