/**
 * Licensed to the Apache Software Foundation (ASF) under one
 * or more contributor license agreements.  See the NOTICE file
 * distributed with this work for additional information
 * regarding copyright ownership.  The ASF licenses this file
 * to you under the Apache License, Version 2.0 (the
 * "License"); you may not use this file except in compliance
 * with the License.  You may obtain a copy of the License at
 *
 *  http://www.apache.org/licenses/LICENSE-2.0
 *
 * Unless required by applicable law or agreed to in writing,
 * software distributed under the License is distributed on an
 * "AS IS" BASIS, WITHOUT WARRANTIES OR CONDITIONS OF ANY
 * KIND, either express or implied.  See the License for the
 * specific language governing permissions and limitations
 * under the License.
 */

#include "os/os.h"
#include "os_priv.h"

#ifdef __APPLE__
#define _XOPEN_SOURCE
#endif

#include <string.h>
#include <stdio.h>
#include <unistd.h>
#include <setjmp.h>
#include <signal.h>
#include <sys/time.h>
#include <assert.h>
#include <util/util.h>

struct stack_frame {
    int sf_mainsp;              /* stack on which main() is executing */
    sigjmp_buf sf_jb;
    struct os_task *sf_task;
};

/*
 * Assert that 'sf_mainsp' and 'sf_jb' are at the specific offsets where
 * os_arch_frame_init() expects them to be.
 */
CTASSERT(offsetof(struct stack_frame, sf_mainsp) == 0);
CTASSERT(offsetof(struct stack_frame, sf_jb) == 4);

extern void os_arch_frame_init(struct stack_frame *sf);

#define sim_setjmp(__jb) sigsetjmp(__jb, 0)
#define sim_longjmp(__jb, __ret) siglongjmp(__jb, __ret)

#define OS_USEC_PER_TICK    (1000000 / OS_TICKS_PER_SEC)

static pid_t mypid;
static sigset_t allsigs, nosigs;
static void timer_handler(int sig);

static bool suspended;      /* process is blocked in sigsuspend() */
static sigset_t suspsigs;   /* signals delivered in sigsuspend() */

/*
 * Called from 'os_arch_frame_init()' when setjmp returns indirectly via
 * longjmp. The return value of setjmp is passed to this function as 'rc'.
 */
void
os_arch_task_start(struct stack_frame *sf, int rc)
{
    struct os_task *task;

    /*
     * Interrupts are disabled when a task starts executing. This happens in
     * two different ways:
     * - via os_arch_os_start() for the first task.
     * - via os_sched() for all other tasks.
     *
     * Enable interrupts before starting the task.
     */
    OS_EXIT_CRITICAL(0);

    task = sf->sf_task;
    task->t_func(task->t_arg);

    /* This should never return */
    assert(0);
}

os_stack_t *
os_arch_task_stack_init(struct os_task *t, os_stack_t *stack_top, int size)
{
    struct stack_frame *sf;

    sf = (struct stack_frame *) ((uint8_t *) stack_top - sizeof(*sf));
    sf->sf_task = t;

    os_arch_frame_init(sf);

    return ((os_stack_t *)sf);
}

void
os_arch_ctx_sw(struct os_task *next_t)
{
    /*
     * gdb will stop execution of the program on most signals (e.g. SIGUSR1)
     * whereas it passes SIGURG to the process without any special settings.
     */
    kill(mypid, SIGURG);
}

static void
ctxsw_handler(int sig)
{
    struct os_task *t, *next_t;
    struct stack_frame *sf; 
    int rc;

    OS_ASSERT_CRITICAL();

    /*
     * Just record that this handler was called when the process was blocked.
     * The handler will be called after sigsuspend() returns in the correct
     * order.
     */
    if (suspended) {
        sigaddset(&suspsigs, sig);
        return;
    }

    t = os_sched_get_current_task();
    next_t = os_sched_next_task();
    if (t == next_t) {
        /*
         * Context switch not needed - just return.
         */
        return;
    }

    if (t) {
        sf = (struct stack_frame *) t->t_stackptr;

        rc = sim_setjmp(sf->sf_jb);
        if (rc != 0) {
            OS_ASSERT_CRITICAL();
            return;
        }
    }

    os_sched_ctx_sw_hook(next_t);

    os_sched_set_current_task(next_t);

    sf = (struct stack_frame *) next_t->t_stackptr;
    sim_longjmp(sf->sf_jb, 1);
}

/*
 * Disable signals and enter a critical section.
 *
 * Returns 1 if signals were already blocked and 0 otherwise.
 */
os_sr_t
os_arch_save_sr(void)
{
    int error;
    sigset_t omask;

    error = sigprocmask(SIG_BLOCK, &allsigs, &omask);
    assert(error == 0);

    /*
     * If any one of the signals in 'allsigs' is present in 'omask' then
     * we are already inside a critical section.
     */
    return (sigismember(&omask, SIGALRM));
}

void
os_arch_restore_sr(os_sr_t osr)
{
    int error;

    OS_ASSERT_CRITICAL();
    assert(osr == 0 || osr == 1);

    if (osr == 1) {
        /* Exiting a nested critical section */
        return;
    }

    error = sigprocmask(SIG_UNBLOCK, &allsigs, NULL);
    assert(error == 0);
}

int
os_arch_in_critical(void)
{
    int error;
    sigset_t omask;

    error = sigprocmask(SIG_SETMASK, NULL, &omask);
    assert(error == 0);

    /*
     * If any one of the signals in 'allsigs' is present in 'omask' then
     * we are already inside a critical section.
     */
    return (sigismember(&omask, SIGALRM));
}

static struct {
    int num;
    void (*handler)(int sig);
} signals[] = {
    { SIGALRM, timer_handler },
    { SIGURG, ctxsw_handler },
};

#define NUMSIGS     (sizeof(signals)/sizeof(signals[0]))

void
os_tick_idle(os_time_t ticks)
{
    int i, rc, sig;
    struct itimerval it;
    void (*handler)(int sig);

    OS_ASSERT_CRITICAL();

    if (ticks > 0) {
        /*
         * Enter tickless regime and set the timer to fire after 'ticks'
         * worth of time has elapsed.
         */
        it.it_value.tv_sec = ticks / OS_TICKS_PER_SEC;
        it.it_value.tv_usec = (ticks % OS_TICKS_PER_SEC) * OS_USEC_PER_TICK;
        it.it_interval.tv_sec = 0;
        it.it_interval.tv_usec = OS_USEC_PER_TICK;
        rc = setitimer(ITIMER_REAL, &it, NULL);
        assert(rc == 0);
    }

    suspended = true;
    sigemptyset(&suspsigs);
    sigsuspend(&nosigs);        /* Wait for a signal to wake us up */
    suspended = false;

    /*
     * Call handlers for signals delivered to the process during sigsuspend().
     * The SIGALRM handler is called before any other handlers to ensure that
     * OS time is always correct.
     */
    if (sigismember(&suspsigs, SIGALRM)) {
        timer_handler(SIGALRM);
    }
    for (i = 0; i < NUMSIGS; i++) {
        sig = signals[i].num;
        handler = signals[i].handler;
        if (sig != SIGALRM && sigismember(&suspsigs, sig)) {
            handler(sig);
        }
    }

    if (ticks > 0) {
        /*
         * Enable the periodic timer interrupt.
         */
        it.it_value.tv_sec = 0;
        it.it_value.tv_usec = OS_USEC_PER_TICK;
        it.it_interval.tv_sec = 0;
        it.it_interval.tv_usec = OS_USEC_PER_TICK;
        rc = setitimer(ITIMER_REAL, &it, NULL);
        assert(rc == 0);
    }
}

static void
signals_init(void)
{
    int i, error;
    struct sigaction sa;

    sigemptyset(&nosigs);
    sigemptyset(&allsigs);
    for (i = 0; i < NUMSIGS; i++) {
        sigaddset(&allsigs, signals[i].num);
    }

    for (i = 0; i < NUMSIGS; i++) {
        memset(&sa, 0, sizeof sa);
        sa.sa_handler = signals[i].handler;
        sa.sa_mask = allsigs;
        sa.sa_flags = SA_RESTART;
        error = sigaction(signals[i].num, &sa, NULL);
        assert(error == 0);
    }

    /*
     * We use SIGALRM as a proxy for 'allsigs' to check if we are inside
     * a critical section (for e.g. see os_arch_in_critical()). Make sure
     * that SIGALRM is indeed present in 'allsigs'.
     */
    assert(sigismember(&allsigs, SIGALRM));
}

static void
signals_cleanup(void)
{
    int i, error;
    struct sigaction sa;

    for (i = 0; i < NUMSIGS; i++) {
        memset(&sa, 0, sizeof sa);
        sa.sa_handler = SIG_DFL;
        error = sigaction(signals[i].num, &sa, NULL);
        assert(error == 0);
    }
}

static void
timer_handler(int sig)
{
    struct timeval time_now, time_diff;
    int ticks;

    static struct timeval time_last;
    static int time_inited;

    OS_ASSERT_CRITICAL();

    /*
     * Just record that this handler was called when the process was blocked.
     * The handler will be called after sigsuspend() returns in the proper
     * order.
     */
    if (suspended) {
        sigaddset(&suspsigs, sig);
        return;
    }

    if (!time_inited) {
        gettimeofday(&time_last, NULL);
        time_inited = 1;
    }

    gettimeofday(&time_now, NULL);
<<<<<<< HEAD

    if (timercmp(&time_now, &time_last, >)) {
        timersub(&time_now, &time_last, &time_diff);
        ticks = time_diff.tv_sec * OS_TICKS_PER_SEC;
        ticks += time_diff.tv_usec / OS_USEC_PER_TICK;
=======
    if (timercmp(&time_now, &time_last, <)) {
        /*
         * System time going backwards.
         */
        time_last = time_now;
    } else {
        timersub(&time_now, &time_last, &time_diff);

        ticks = time_diff.tv_sec * OS_TICKS_PER_SEC;
        ticks += time_diff.tv_usec / OS_USEC_PER_TICK;

>>>>>>> f6bc99f0
        /*
         * Update 'time_last' but account for the remainder usecs that did not
         * contribute towards whole 'ticks'.
         */
        time_diff.tv_sec = 0;
        time_diff.tv_usec %= OS_USEC_PER_TICK;
        timersub(&time_now, &time_diff, &time_last);
<<<<<<< HEAD
    } else {
        /*
         * XXX time went backwards so just start afresh.
         */
        time_last = time_now;
        ticks = 0;
    }
=======
>>>>>>> f6bc99f0

        os_time_advance(ticks);
    }
}

static void
start_timer(void)
{
    struct itimerval it;
    int rc;

    memset(&it, 0, sizeof(it));
    it.it_value.tv_sec = 0;
    it.it_value.tv_usec = OS_USEC_PER_TICK;
    it.it_interval.tv_sec = 0;
    it.it_interval.tv_usec = OS_USEC_PER_TICK;

    rc = setitimer(ITIMER_REAL, &it, NULL);
    assert(rc == 0);
}

static void
stop_timer(void)
{
    struct itimerval it;
    int rc;

    memset(&it, 0, sizeof(it));

    rc = setitimer(ITIMER_REAL, &it, NULL);
    assert(rc == 0);
}

os_error_t
os_arch_os_init(void)
{
    mypid = getpid();
    g_current_task = NULL;

    TAILQ_INIT(&g_os_task_list);
    TAILQ_INIT(&g_os_run_list);
    TAILQ_INIT(&g_os_sleep_list);

    /*
     * Setup all interrupt handlers.
     *
     * This must be done early because task initialization uses critical
     * sections which function correctly only when 'allsigs' is initialized.
     */
    signals_init();

    os_init_idle_task();
    os_sanity_task_init(1);

    os_bsp_init();

    return OS_OK;
}

os_error_t
os_arch_os_start(void)
{
    struct stack_frame *sf;
    struct os_task *t;
    os_sr_t sr;

    /*
     * Disable interrupts before enabling any interrupt sources. Pending
     * interrupts will be recognized when the first task starts executing.
     */
    OS_ENTER_CRITICAL(sr);
    assert(sr == 0);

    /* Enable the interrupt sources */
    start_timer();

    t = os_sched_next_task();
    os_sched_set_current_task(t);

    g_os_started = 1;

    sf = (struct stack_frame *) t->t_stackptr;
    sim_longjmp(sf->sf_jb, 1);

    return 0;
}

/**
 * Stops the tick timer and clears the "started" flag.  This function is only
 * implemented for sim.
 */
void
os_arch_os_stop(void)
{
    stop_timer();
    signals_cleanup();
    g_os_started = 0;
}<|MERGE_RESOLUTION|>--- conflicted
+++ resolved
@@ -345,13 +345,6 @@
     }
 
     gettimeofday(&time_now, NULL);
-<<<<<<< HEAD
-
-    if (timercmp(&time_now, &time_last, >)) {
-        timersub(&time_now, &time_last, &time_diff);
-        ticks = time_diff.tv_sec * OS_TICKS_PER_SEC;
-        ticks += time_diff.tv_usec / OS_USEC_PER_TICK;
-=======
     if (timercmp(&time_now, &time_last, <)) {
         /*
          * System time going backwards.
@@ -363,7 +356,6 @@
         ticks = time_diff.tv_sec * OS_TICKS_PER_SEC;
         ticks += time_diff.tv_usec / OS_USEC_PER_TICK;
 
->>>>>>> f6bc99f0
         /*
          * Update 'time_last' but account for the remainder usecs that did not
          * contribute towards whole 'ticks'.
@@ -371,17 +363,6 @@
         time_diff.tv_sec = 0;
         time_diff.tv_usec %= OS_USEC_PER_TICK;
         timersub(&time_now, &time_diff, &time_last);
-<<<<<<< HEAD
-    } else {
-        /*
-         * XXX time went backwards so just start afresh.
-         */
-        time_last = time_now;
-        ticks = 0;
-    }
-=======
->>>>>>> f6bc99f0
-
         os_time_advance(ticks);
     }
 }
