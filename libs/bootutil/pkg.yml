#
# Licensed to the Apache Software Foundation (ASF) under one
# or more contributor license agreements.  See the NOTICE file
# distributed with this work for additional information
# regarding copyright ownership.  The ASF licenses this file
# to you under the Apache License, Version 2.0 (the
# "License"); you may not use this file except in compliance
# with the License.  You may obtain a copy of the License at
# 
#  http://www.apache.org/licenses/LICENSE-2.0
#
# Unless required by applicable law or agreed to in writing,
# software distributed under the License is distributed on an
# "AS IS" BASIS, WITHOUT WARRANTIES OR CONDITIONS OF ANY
# KIND, either express or implied.  See the License for the
# specific language governing permissions and limitations
# under the License.
#

pkg.name: libs/bootutil
<<<<<<< HEAD
pkg.vers: 0.8.0 
=======
pkg.vers: 0.8.0
pkg.description: The bootutil library performs most of the functions of a boot loader.
pkg.author: Christopher Collins <ccollins@apache.org>
pkg.homepage: http://mynewt.apache.org/os/modules/bootloader/bootloader/
pkg.repository: https://git-wip-us.apache.org/repos/asf/incubator-mynewt-larva
pkg.keywords:
    - boot
    - bootloader

>>>>>>> 8bc63a55
pkg.deps: 
    - fs/nffs
    - libs/os 
    - libs/testutil
    - libs/mbedtls
    - hw/hal<|MERGE_RESOLUTION|>--- conflicted
+++ resolved
@@ -18,9 +18,6 @@
 #
 
 pkg.name: libs/bootutil
-<<<<<<< HEAD
-pkg.vers: 0.8.0 
-=======
 pkg.vers: 0.8.0
 pkg.description: The bootutil library performs most of the functions of a boot loader.
 pkg.author: Christopher Collins <ccollins@apache.org>
@@ -30,7 +27,6 @@
     - boot
     - bootloader
 
->>>>>>> 8bc63a55
 pkg.deps: 
     - fs/nffs
     - libs/os 
