# subtree @ pkg/os
git remote add os https://github.com/micosa/os.git
# subtree @ pkg/bootutil
git remote add bootutil https://github.com/micosa/bootutil.git 
# subtree @ pkg/cmsis-core 
git remote add cmsis-core https://github.com/micosa/cmsis-core.git 
# subtree @ project/boot 
git remote add boot_project https://github.com/micosa/boot_project.git
# subtree @ hw/bsp/olimex_stm32-e407_devboard 
git remote add olimex_stm32-e407_devboard https://github.com/micosa/olimex_stm32-e407_devboard.git 
# subtree @ hw/bsp/olimex_stm32-e407_devboard-boot 
git remote add olimex_stm32-e407_devboard-boot https://github.com/micosa/olimex_stm32-e407_devboard-boot.git 
# subtree @ compiler/sim 
git remote add compiler_sim https://github.com/micosa/sim_compiler.git
<<<<<<< HEAD
# subtree @ libs/ffs
git remote add ffs https://github.com/micosa/ffs.git
=======
# subtree @ hw/mcu
git remote add mcu https://github.com/micosa/mcu.git
# subtree @ hw/hal
git remote add hal https://github.com/micosa/hal.git
>>>>>>> 6af125c1
<|MERGE_RESOLUTION|>--- conflicted
+++ resolved
@@ -12,12 +12,9 @@
 git remote add olimex_stm32-e407_devboard-boot https://github.com/micosa/olimex_stm32-e407_devboard-boot.git 
 # subtree @ compiler/sim 
 git remote add compiler_sim https://github.com/micosa/sim_compiler.git
-<<<<<<< HEAD
-# subtree @ libs/ffs
-git remote add ffs https://github.com/micosa/ffs.git
-=======
 # subtree @ hw/mcu
 git remote add mcu https://github.com/micosa/mcu.git
 # subtree @ hw/hal
 git remote add hal https://github.com/micosa/hal.git
->>>>>>> 6af125c1
+# subtree @ libs/ffs
+git remote add ffs https://github.com/micosa/ffs.git