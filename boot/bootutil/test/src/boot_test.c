/**
 * Licensed to the Apache Software Foundation (ASF) under one
 * or more contributor license agreements.  See the NOTICE file
 * distributed with this work for additional information
 * regarding copyright ownership.  The ASF licenses this file
 * to you under the Apache License, Version 2.0 (the
 * "License"); you may not use this file except in compliance
 * with the License.  You may obtain a copy of the License at
 *
 *  http://www.apache.org/licenses/LICENSE-2.0
 *
 * Unless required by applicable law or agreed to in writing,
 * software distributed under the License is distributed on an
 * "AS IS" BASIS, WITHOUT WARRANTIES OR CONDITIONS OF ANY
 * KIND, either express or implied.  See the License for the
 * specific language governing permissions and limitations
 * under the License.
 */

#include <assert.h>
#include <stddef.h>
#include <stdio.h>
#include <stdlib.h>
#include <string.h>
#include <inttypes.h>
#include "syscfg/syscfg.h"
#include "sysflash/sysflash.h"
#include "testutil/testutil.h"
#include "hal/hal_flash.h"
#include "flash_map/flash_map.h"
#include "bootutil/image.h"
#include "bootutil/bootutil.h"
#include "bootutil_priv.h"

#include "mbedtls/sha256.h"

#define BOOT_TEST_HEADER_SIZE       0x200

/** Internal flash layout. */
struct flash_area boot_test_area_descs[] = {
    [0] = { .fa_off = 0x00020000, .fa_size = 128 * 1024 },
    [1] = { .fa_off = 0x00040000, .fa_size = 128 * 1024 },
    [2] = { .fa_off = 0x00060000, .fa_size = 128 * 1024 },
    [3] = { .fa_off = 0x00080000, .fa_size = 128 * 1024 },
    [4] = { .fa_off = 0x000a0000, .fa_size = 128 * 1024 },
    [5] = { .fa_off = 0x000c0000, .fa_size = 128 * 1024 },
    [6] = { .fa_off = 0x000e0000, .fa_size = 128 * 1024 },
    [7] = { 0 },
};

/** Areas representing the beginning of image slots. */
uint8_t boot_test_slot_areas[] = {
    0, 3,
};

/** Flash offsets of the two image slots. */
struct {
    uint8_t flash_id;
    uint32_t address;
} boot_test_img_addrs[] = {
    { 0, 0x20000 },
    { 0, 0x80000 },
};

#define BOOT_TEST_AREA_IDX_SCRATCH 6

uint8_t
boot_test_util_byte_at(int img_msb, uint32_t image_offset)
{
    uint32_t u32;
    uint8_t *u8p;

    TEST_ASSERT(image_offset < 0x01000000);
    u32 = image_offset + (img_msb << 24);
    u8p = (void *)&u32;
    return u8p[image_offset % 4];
}

void
boot_test_util_init_flash(void)
{
    const struct flash_area *area_desc;
    int rc;

    rc = hal_flash_init();
    TEST_ASSERT(rc == 0);

    for (area_desc = boot_test_area_descs;
         area_desc->fa_size != 0;
         area_desc++) {

        rc = flash_area_erase(area_desc, 0, area_desc->fa_size);
        TEST_ASSERT(rc == 0);
    }
}

void
boot_test_util_copy_area(int from_area_idx, int to_area_idx)
{
    const struct flash_area *from_area_desc;
    const struct flash_area *to_area_desc;
    void *buf;
    int rc;

    from_area_desc = boot_test_area_descs + from_area_idx;
    to_area_desc = boot_test_area_descs + to_area_idx;

    TEST_ASSERT(from_area_desc->fa_size == to_area_desc->fa_size);

    buf = malloc(from_area_desc->fa_size);
    TEST_ASSERT(buf != NULL);

    rc = flash_area_read(from_area_desc, 0, buf,
                         from_area_desc->fa_size);
    TEST_ASSERT(rc == 0);

    rc = flash_area_erase(to_area_desc,
                          0,
                          to_area_desc->fa_size);
    TEST_ASSERT(rc == 0);

    rc = flash_area_write(to_area_desc, 0, buf,
                          to_area_desc->fa_size);
    TEST_ASSERT(rc == 0);

    free(buf);
}

static uint32_t
boot_test_util_area_write_size(int dst_idx, uint32_t off, uint32_t size)
{
    const struct flash_area *desc;
    int64_t diff;
    uint32_t trailer_start;

    if (dst_idx != BOOT_TEST_AREA_IDX_SCRATCH - 1) {
        return size;
    }

    /* Don't include trailer in copy to second slot. */
    desc = boot_test_area_descs + dst_idx;
    trailer_start = desc->fa_size - boot_status_sz(1);
    diff = off + size - trailer_start;
    if (diff > 0) {
        if (diff > size) {
            size = 0;
        } else {
            size -= diff;
        }
    }

    return size;
}

void
boot_test_util_swap_areas(int area_idx1, int area_idx2)
{
    const struct flash_area *area_desc1;
    const struct flash_area *area_desc2;
    uint32_t size;
    void *buf1;
    void *buf2;
    int rc;

    area_desc1 = boot_test_area_descs + area_idx1;
    area_desc2 = boot_test_area_descs + area_idx2;

    TEST_ASSERT(area_desc1->fa_size == area_desc2->fa_size);

    buf1 = malloc(area_desc1->fa_size);
    TEST_ASSERT(buf1 != NULL);

    buf2 = malloc(area_desc2->fa_size);
    TEST_ASSERT(buf2 != NULL);

    rc = flash_area_read(area_desc1, 0, buf1, area_desc1->fa_size);
    TEST_ASSERT(rc == 0);

    rc = flash_area_read(area_desc2, 0, buf2, area_desc2->fa_size);
    TEST_ASSERT(rc == 0);

    rc = flash_area_erase(area_desc1, 0, area_desc1->fa_size);
    TEST_ASSERT(rc == 0);

    rc = flash_area_erase(area_desc2, 0, area_desc2->fa_size);
    TEST_ASSERT(rc == 0);

    size = boot_test_util_area_write_size(area_idx1, 0, area_desc1->fa_size);
    rc = flash_area_write(area_desc1, 0, buf2, size);
    TEST_ASSERT(rc == 0);

    size = boot_test_util_area_write_size(area_idx2, 0, area_desc2->fa_size);
    rc = flash_area_write(area_desc2, 0, buf1, size);
    TEST_ASSERT(rc == 0);

    free(buf1);
    free(buf2);
}

void
boot_test_util_write_image(const struct image_header *hdr, int slot)
{
    uint32_t image_off;
    uint32_t off;
    uint8_t flash_id;
    uint8_t buf[256];
    int chunk_sz;
    int rc;
    int i;

    TEST_ASSERT(slot == 0 || slot == 1);

    flash_id = boot_test_img_addrs[slot].flash_id;
    off = boot_test_img_addrs[slot].address;

    rc = hal_flash_write(flash_id, off, hdr, sizeof *hdr);
    TEST_ASSERT(rc == 0);

    off += hdr->ih_hdr_size;

    image_off = 0;
    while (image_off < hdr->ih_img_size) {
        if (hdr->ih_img_size - image_off > sizeof buf) {
            chunk_sz = sizeof buf;
        } else {
            chunk_sz = hdr->ih_img_size - image_off;
        }

        for (i = 0; i < chunk_sz; i++) {
            buf[i] = boot_test_util_byte_at(slot, image_off + i);
        }

        rc = hal_flash_write(flash_id, off + image_off, buf, chunk_sz);
        TEST_ASSERT(rc == 0);

        image_off += chunk_sz;
    }
}

void
boot_test_util_write_hash(const struct image_header *hdr, int slot)
{
    uint8_t tmpdata[1024];
    uint8_t hash[32];
    int rc;
    uint32_t off;
    uint32_t blk_sz;
    uint32_t sz;
    mbedtls_sha256_context ctx;
    uint8_t flash_id;
    uint32_t addr;
    struct image_tlv tlv;

    mbedtls_sha256_init(&ctx);
    mbedtls_sha256_starts(&ctx, 0);

    flash_id = boot_test_img_addrs[slot].flash_id;
    addr = boot_test_img_addrs[slot].address;

    sz = hdr->ih_hdr_size + hdr->ih_img_size;
    for (off = 0; off < sz; off += blk_sz) {
        blk_sz = sz - off;
        if (blk_sz > sizeof(tmpdata)) {
            blk_sz = sizeof(tmpdata);
        }
        rc = hal_flash_read(flash_id, addr + off, tmpdata, blk_sz);
        TEST_ASSERT(rc == 0);
        mbedtls_sha256_update(&ctx, tmpdata, blk_sz);
    }
    mbedtls_sha256_finish(&ctx, hash);

    tlv.it_type = IMAGE_TLV_SHA256;
    tlv._pad = 0;
    tlv.it_len = sizeof(hash);

    rc = hal_flash_write(flash_id, addr + off, &tlv, sizeof(tlv));
    TEST_ASSERT(rc == 0);
    off += sizeof(tlv);
    rc = hal_flash_write(flash_id, addr + off, hash, sizeof(hash));
    TEST_ASSERT(rc == 0);
}

<<<<<<< HEAD
static void
boot_test_util_write_bit(int flash_area_id, struct boot_img_trailer *bit)
{
    const struct flash_area *fap;
    int rc;

    /* XXX: This function only works by chance.  It requires that the boot
     * loader have have been run once already so that its global state has been
     * populated.
     */

    rc = flash_area_open(flash_area_id, &fap);
    TEST_ASSERT_FATAL(rc == 0);

    rc = flash_area_write(fap, fap->fa_size - sizeof *bit, bit, sizeof *bit);
    TEST_ASSERT_FATAL(rc == 0);
}

static void
boot_test_util_mark_revert(void)
{
    struct boot_img_trailer bit_slot0 = {
        .bit_copy_start = BOOT_IMG_MAGIC,
        .bit_copy_done = 0x01,
        .bit_img_ok = 0xff,
        ._pad = 0xffff,
    };

    boot_test_util_write_bit(FLASH_AREA_IMAGE_0, &bit_slot0);
}

static void
=======
void
>>>>>>> 75101ba4
boot_test_util_verify_area(const struct flash_area *area_desc,
                           const struct image_header *hdr,
                           uint32_t image_addr, int img_msb)
{
    struct image_header temp_hdr;
    uint32_t area_end;
    uint32_t img_size;
    uint32_t img_off;
    uint32_t img_end;
    uint32_t addr;
    uint8_t buf[256];
    int rem_area;
    int chunk_sz;
    int rem_img;
    int rc;
    int i;

    addr = area_desc->fa_off;

    if (hdr != NULL) {
        img_size = hdr->ih_img_size;

        if (addr == image_addr) {
            rc = hal_flash_read(area_desc->fa_device_id, image_addr,
                                &temp_hdr, sizeof temp_hdr);
            TEST_ASSERT(rc == 0);
            TEST_ASSERT(memcmp(&temp_hdr, hdr, sizeof *hdr) == 0);

            addr += hdr->ih_hdr_size;
        }
    } else {
        img_size = 0;
    }

    area_end = area_desc->fa_off + area_desc->fa_size;
    img_end = image_addr + img_size;

    while (addr < area_end) {
        rem_area = area_end - addr;
        rem_img = img_end - addr;

        if (hdr != NULL) {
            img_off = addr - image_addr - hdr->ih_hdr_size;
        } else {
            img_off = 0;
        }

        if (rem_area > sizeof buf) {
            chunk_sz = sizeof buf;
        } else {
            chunk_sz = rem_area;
        }

        rc = hal_flash_read(area_desc->fa_device_id, addr, buf, chunk_sz);
        TEST_ASSERT(rc == 0);

        for (i = 0; i < chunk_sz; i++) {
            if (rem_img > 0) {
                TEST_ASSERT(buf[i] == boot_test_util_byte_at(img_msb,
                                                        img_off + i));
            }
        }

        addr += chunk_sz;
    }
}

void
boot_test_util_verify_status_clear(void)
{
    struct boot_img_trailer bit;
    const struct flash_area *fap;
    int rc;

    rc = flash_area_open(FLASH_AREA_IMAGE_0, &fap);
    TEST_ASSERT(rc == 0);

    rc = flash_area_read(fap, fap->fa_size - sizeof(bit), &bit, sizeof(bit));
    TEST_ASSERT(rc == 0);

    TEST_ASSERT(bit.bit_copy_start != BOOT_IMG_MAGIC ||
      bit.bit_copy_done != 0xff);
}

void
boot_test_util_verify_flash(const struct image_header *hdr0, int orig_slot_0,
                            const struct image_header *hdr1, int orig_slot_1)
{
    const struct flash_area *area_desc;
    int area_idx;

    area_idx = 0;

    while (1) {
        area_desc = boot_test_area_descs + area_idx;
        if (area_desc->fa_off == boot_test_img_addrs[1].address &&
            area_desc->fa_device_id == boot_test_img_addrs[1].flash_id) {
            break;
        }

        boot_test_util_verify_area(area_desc, hdr0,
                                   boot_test_img_addrs[0].address, orig_slot_0);
        area_idx++;
    }

    while (1) {
        if (area_idx == BOOT_TEST_AREA_IDX_SCRATCH) {
            break;
        }

        area_desc = boot_test_area_descs + area_idx;
        boot_test_util_verify_area(area_desc, hdr1,
                                   boot_test_img_addrs[1].address, orig_slot_1);
        area_idx++;
    }
}

void
boot_test_util_verify_all(const struct boot_req *req, int expected_swap_type,
                          const struct image_header *hdr0,
                          const struct image_header *hdr1)
{
    const struct image_header *slot0hdr;
    const struct image_header *slot1hdr;
    struct boot_rsp rsp;
    int orig_slot_0;
    int orig_slot_1;
    int num_swaps;
    int rc;
    int i;

    TEST_ASSERT_FATAL(req != NULL);
    TEST_ASSERT_FATAL(hdr0 != NULL || hdr1 != NULL);

    num_swaps = 0;
    for (i = 0; i < 3; i++) {
        rc = boot_go(req, &rsp);
        TEST_ASSERT_FATAL(rc == 0);

        if (expected_swap_type != BOOT_SWAP_TYPE_NONE) {
            num_swaps++;
        }

        if (num_swaps % 2 == 0) {
            if (hdr0 != NULL) {
                slot0hdr = hdr0;
                slot1hdr = hdr1;
            } else {
                slot0hdr = hdr1;
                slot1hdr = hdr0;
            }
            orig_slot_0 = 0;
            orig_slot_1 = 1;
        } else {
            if (hdr1 != NULL) {
                slot0hdr = hdr1;
                slot1hdr = hdr0;
            } else {
                slot0hdr = hdr0;
                slot1hdr = hdr1;
            }
            orig_slot_0 = 1;
            orig_slot_1 = 0;
        }

        TEST_ASSERT(memcmp(rsp.br_hdr, slot0hdr, sizeof *slot0hdr) == 0);
        TEST_ASSERT(rsp.br_flash_id == boot_test_img_addrs[0].flash_id);
        TEST_ASSERT(rsp.br_image_addr == boot_test_img_addrs[0].address);

        boot_test_util_verify_flash(slot0hdr, orig_slot_0,
                                    slot1hdr, orig_slot_1);
        boot_test_util_verify_status_clear();

        if (expected_swap_type != BOOT_SWAP_TYPE_NONE) {
            switch (expected_swap_type) {
            case BOOT_SWAP_TYPE_TEST:
                expected_swap_type = BOOT_SWAP_TYPE_REVERT;
                break;

            case BOOT_SWAP_TYPE_REVERT:
                expected_swap_type = BOOT_SWAP_TYPE_NONE;
                break;

            default:
                TEST_ASSERT_FATAL(0);
                break;
            }
        }
    }
}

<<<<<<< HEAD
TEST_CASE(boot_test_nv_ns_10)
{
    struct image_header hdr = {
        .ih_magic = IMAGE_MAGIC,
        .ih_tlv_size = 4 + 32,
        .ih_hdr_size = BOOT_TEST_HEADER_SIZE,
        .ih_img_size = 12 * 1024,
        .ih_flags = IMAGE_F_SHA256,
        .ih_ver = { 0, 2, 3, 4 },
    };

    struct boot_req req = {
        .br_area_descs = boot_test_area_descs,
        .br_slot_areas = boot_test_slot_areas,
        .br_num_image_areas = BOOT_TEST_AREA_IDX_SCRATCH + 1,
        .br_scratch_area_idx = BOOT_TEST_AREA_IDX_SCRATCH,
        .br_img_sz = (384 * 1024),
    };

    boot_test_util_init_flash();
    boot_test_util_write_image(&hdr, 0);
    boot_test_util_write_hash(&hdr, 0);

    boot_test_util_verify_all(&req, BOOT_SWAP_TYPE_NONE, &hdr, NULL);
}

TEST_CASE(boot_test_nv_ns_01)
{
    struct image_header hdr = {
        .ih_magic = IMAGE_MAGIC,
        .ih_tlv_size = 4 + 32,
        .ih_hdr_size = BOOT_TEST_HEADER_SIZE,
        .ih_img_size = 10 * 1024,
        .ih_flags = IMAGE_F_SHA256,
        .ih_ver = { 1, 2, 3, 432 },
    };

    struct boot_req req = {
        .br_area_descs = boot_test_area_descs,
        .br_slot_areas = boot_test_slot_areas,
        .br_num_image_areas = BOOT_TEST_AREA_IDX_SCRATCH + 1,
        .br_scratch_area_idx = BOOT_TEST_AREA_IDX_SCRATCH,
        .br_img_sz = (384 * 1024),
    };

    boot_test_util_init_flash();
    boot_test_util_write_image(&hdr, 1);
    boot_test_util_write_hash(&hdr, 1);

    boot_set_pending(1);

    boot_test_util_verify_all(&req, BOOT_SWAP_TYPE_REVERT, NULL, &hdr);
}

TEST_CASE(boot_test_nv_ns_11)
{
    struct image_header hdr0 = {
        .ih_magic = IMAGE_MAGIC,
        .ih_tlv_size = 4 + 32,
        .ih_hdr_size = BOOT_TEST_HEADER_SIZE,
        .ih_img_size = 5 * 1024,
        .ih_flags = IMAGE_F_SHA256,
        .ih_ver = { 0, 5, 21, 432 },
    };

    struct image_header hdr1 = {
        .ih_magic = IMAGE_MAGIC,
        .ih_tlv_size = 4 + 32,
        .ih_hdr_size = BOOT_TEST_HEADER_SIZE,
        .ih_img_size = 32 * 1024,
        .ih_flags = IMAGE_F_SHA256,
        .ih_ver = { 1, 2, 3, 432 },
    };

    struct boot_req req = {
        .br_area_descs = boot_test_area_descs,
        .br_slot_areas = boot_test_slot_areas,
        .br_num_image_areas = BOOT_TEST_AREA_IDX_SCRATCH + 1,
        .br_scratch_area_idx = BOOT_TEST_AREA_IDX_SCRATCH,
        .br_img_sz = (384 * 1024),
    };

    boot_test_util_init_flash();
    boot_test_util_write_image(&hdr0, 0);
    boot_test_util_write_hash(&hdr0, 0);
    boot_test_util_write_image(&hdr1, 1);
    boot_test_util_write_hash(&hdr1, 1);

    boot_test_util_verify_all(&req, BOOT_SWAP_TYPE_NONE, &hdr0, &hdr1);
}

TEST_CASE(boot_test_vm_ns_10)
{
    struct image_header hdr = {
        .ih_magic = IMAGE_MAGIC,
        .ih_tlv_size = 4 + 32,
        .ih_hdr_size = BOOT_TEST_HEADER_SIZE,
        .ih_img_size = 12 * 1024,
        .ih_flags = IMAGE_F_SHA256,
        .ih_ver = { 0, 2, 3, 4 },
    };

    struct boot_req req = {
        .br_area_descs = boot_test_area_descs,
        .br_slot_areas = boot_test_slot_areas,
        .br_num_image_areas = BOOT_TEST_AREA_IDX_SCRATCH + 1,
        .br_scratch_area_idx = BOOT_TEST_AREA_IDX_SCRATCH,
        .br_img_sz = (384 * 1024),
    };

    boot_test_util_init_flash();
    boot_test_util_write_image(&hdr, 0);
    boot_test_util_write_hash(&hdr, 0);

    boot_test_util_verify_all(&req, BOOT_SWAP_TYPE_NONE, &hdr, NULL);
}

TEST_CASE(boot_test_vm_ns_01)
{
    int rc;

    struct image_header hdr = {
        .ih_magic = IMAGE_MAGIC,
        .ih_tlv_size = 4 + 32,
        .ih_hdr_size = BOOT_TEST_HEADER_SIZE,
        .ih_img_size = 10 * 1024,
        .ih_flags = IMAGE_F_SHA256,
        .ih_ver = { 1, 2, 3, 432 },
    };

    struct boot_req req = {
        .br_area_descs = boot_test_area_descs,
        .br_slot_areas = boot_test_slot_areas,
        .br_num_image_areas = BOOT_TEST_AREA_IDX_SCRATCH + 1,
        .br_scratch_area_idx = BOOT_TEST_AREA_IDX_SCRATCH,
        .br_img_sz = (384 * 1024),
    };

    boot_test_util_init_flash();
    boot_test_util_write_image(&hdr, 1);
    boot_test_util_write_hash(&hdr, 1);

    rc = boot_set_pending(1);
    TEST_ASSERT(rc == 0);

    boot_test_util_verify_all(&req, BOOT_SWAP_TYPE_REVERT, NULL, &hdr);
}

TEST_CASE(boot_test_vm_ns_11_a)
{
    struct image_header hdr0 = {
        .ih_magic = IMAGE_MAGIC,
        .ih_tlv_size = 4 + 32,
        .ih_hdr_size = BOOT_TEST_HEADER_SIZE,
        .ih_img_size = 5 * 1024,
        .ih_flags = IMAGE_F_SHA256,
        .ih_ver = { 0, 5, 21, 432 },
    };

    struct image_header hdr1 = {
        .ih_magic = IMAGE_MAGIC,
        .ih_tlv_size = 4 + 32,
        .ih_hdr_size = BOOT_TEST_HEADER_SIZE,
        .ih_img_size = 32 * 1024,
        .ih_flags = IMAGE_F_SHA256,
        .ih_ver = { 1, 2, 3, 432 },
    };

    struct boot_req req = {
        .br_area_descs = boot_test_area_descs,
        .br_slot_areas = boot_test_slot_areas,
        .br_num_image_areas = BOOT_TEST_AREA_IDX_SCRATCH + 1,
        .br_scratch_area_idx = BOOT_TEST_AREA_IDX_SCRATCH,
        .br_img_sz = (384 * 1024),
    };

    boot_test_util_init_flash();
    boot_test_util_write_image(&hdr0, 0);
    boot_test_util_write_hash(&hdr0, 0);
    boot_test_util_write_image(&hdr1, 1);
    boot_test_util_write_hash(&hdr1, 1);

    boot_test_util_verify_all(&req, BOOT_SWAP_TYPE_NONE, &hdr0, &hdr1);
}

TEST_CASE(boot_test_vm_ns_11_b)
{
    int rc;

    struct image_header hdr0 = {
        .ih_magic = IMAGE_MAGIC,
        .ih_tlv_size = 4 + 32,
        .ih_hdr_size = BOOT_TEST_HEADER_SIZE,
        .ih_img_size = 5 * 1024,
        .ih_flags = IMAGE_F_SHA256,
        .ih_ver = { 0, 5, 21, 432 },
    };

    struct image_header hdr1 = {
        .ih_magic = IMAGE_MAGIC,
        .ih_tlv_size = 4 + 32,
        .ih_hdr_size = BOOT_TEST_HEADER_SIZE,
        .ih_img_size = 32 * 1024,
        .ih_flags = IMAGE_F_SHA256,
        .ih_ver = { 1, 2, 3, 432 },
    };

    struct boot_req req = {
        .br_area_descs = boot_test_area_descs,
        .br_slot_areas = boot_test_slot_areas,
        .br_num_image_areas = BOOT_TEST_AREA_IDX_SCRATCH + 1,
        .br_scratch_area_idx = BOOT_TEST_AREA_IDX_SCRATCH,
        .br_img_sz = (384 * 1024),
    };

    boot_test_util_init_flash();
    boot_test_util_write_image(&hdr0, 0);
    boot_test_util_write_hash(&hdr0, 0);
    boot_test_util_write_image(&hdr1, 1);
    boot_test_util_write_hash(&hdr1, 1);

    rc = boot_set_pending(1);
    TEST_ASSERT(rc == 0);

    boot_test_util_verify_all(&req, BOOT_SWAP_TYPE_TEST, &hdr0, &hdr1);
}

TEST_CASE(boot_test_vm_ns_11_2areas)
{
    int rc;

    struct image_header hdr0 = {
        .ih_magic = IMAGE_MAGIC,
        .ih_tlv_size = 4 + 32,
        .ih_hdr_size = BOOT_TEST_HEADER_SIZE,
        .ih_img_size = 5 * 1024,
        .ih_flags = IMAGE_F_SHA256,
        .ih_ver = { 0, 5, 21, 432 },
    };

    struct image_header hdr1 = {
        .ih_magic = IMAGE_MAGIC,
        .ih_tlv_size = 4 + 32,
        .ih_hdr_size = BOOT_TEST_HEADER_SIZE,
        .ih_img_size = 196 * 1024,
        .ih_flags = IMAGE_F_SHA256,
        .ih_ver = { 1, 2, 3, 432 },
    };

    struct boot_req req = {
        .br_area_descs = boot_test_area_descs,
        .br_slot_areas = boot_test_slot_areas,
        .br_num_image_areas = BOOT_TEST_AREA_IDX_SCRATCH + 1,
        .br_scratch_area_idx = BOOT_TEST_AREA_IDX_SCRATCH,
        .br_img_sz = (384 * 1024),
    };

    boot_test_util_init_flash();
    boot_test_util_write_image(&hdr0, 0);
    boot_test_util_write_hash(&hdr0, 0);
    boot_test_util_write_image(&hdr1, 1);
    boot_test_util_write_hash(&hdr1, 1);

    rc = boot_set_pending(1);
    TEST_ASSERT(rc == 0);

    boot_test_util_verify_all(&req, BOOT_SWAP_TYPE_TEST, &hdr0, &hdr1);
}

TEST_CASE(boot_test_nv_bs_10)
{
    struct image_header hdr = {
        .ih_magic = IMAGE_MAGIC,
        .ih_tlv_size = 4 + 32,
        .ih_hdr_size = BOOT_TEST_HEADER_SIZE,
        .ih_img_size = 12 * 1024,
        .ih_flags = IMAGE_F_SHA256,
        .ih_ver = { 0, 2, 3, 4 },
    };

    struct boot_req req = {
        .br_area_descs = boot_test_area_descs,
        .br_slot_areas = boot_test_slot_areas,
        .br_num_image_areas = BOOT_TEST_AREA_IDX_SCRATCH + 1,
        .br_scratch_area_idx = BOOT_TEST_AREA_IDX_SCRATCH,
        .br_img_sz = (384 * 1024),
    };

    boot_test_util_init_flash();
    boot_test_util_write_image(&hdr, 0);
    boot_test_util_write_hash(&hdr, 0);
    boot_test_util_swap_areas(boot_test_slot_areas[1],
                              BOOT_TEST_AREA_IDX_SCRATCH);

    boot_test_util_verify_all(&req, BOOT_SWAP_TYPE_NONE, &hdr, NULL);
}

TEST_CASE(boot_test_nv_bs_11)
{
    struct boot_status status;
    int rc;

    struct image_header hdr0 = {
        .ih_magic = IMAGE_MAGIC,
        .ih_tlv_size = 4 + 32,
        .ih_hdr_size = BOOT_TEST_HEADER_SIZE,
        .ih_img_size = 12 * 1024,
        .ih_flags = IMAGE_F_SHA256,
        .ih_ver = { 0, 2, 3, 4 },
    };

    struct image_header hdr1 = {
        .ih_magic = IMAGE_MAGIC,
        .ih_tlv_size = 4 + 32,
        .ih_hdr_size = BOOT_TEST_HEADER_SIZE,
        .ih_img_size = 17 * 1024,
        .ih_flags = IMAGE_F_SHA256,
        .ih_ver = { 1, 1, 5, 5 },
    };

    struct boot_req req = {
        .br_area_descs = boot_test_area_descs,
        .br_slot_areas = boot_test_slot_areas,
        .br_num_image_areas = BOOT_TEST_AREA_IDX_SCRATCH + 1,
        .br_scratch_area_idx = BOOT_TEST_AREA_IDX_SCRATCH,
        .br_img_sz = (384 * 1024),
    };

    boot_test_util_init_flash();
    boot_test_util_write_image(&hdr0, 0);
    boot_test_util_write_hash(&hdr0, 0);
    boot_test_util_write_image(&hdr1, 1);
    boot_test_util_write_hash(&hdr1, 1);
    rc = boot_set_pending(1);
    boot_test_util_copy_area(5, BOOT_TEST_AREA_IDX_SCRATCH);

    boot_req_set(&req);
    status.idx = 0;
    status.elem_sz = 1;
    status.state = 1;

    rc = boot_write_status(&status);
    TEST_ASSERT(rc == 0);

    boot_test_util_verify_all(&req, BOOT_SWAP_TYPE_TEST, &hdr0, &hdr1);
}

TEST_CASE(boot_test_nv_bs_11_2areas)
{
    struct boot_status status;
    int rc;

    struct image_header hdr0 = {
        .ih_magic = IMAGE_MAGIC,
        .ih_tlv_size = 4 + 32,
        .ih_hdr_size = BOOT_TEST_HEADER_SIZE,
        .ih_img_size = 150 * 1024,
        .ih_flags = IMAGE_F_SHA256,
        .ih_ver = { 0, 5, 21, 432 },
    };

    struct image_header hdr1 = {
        .ih_magic = IMAGE_MAGIC,
        .ih_tlv_size = 4 + 32,
        .ih_hdr_size = BOOT_TEST_HEADER_SIZE,
        .ih_img_size = 190 * 1024,
        .ih_flags = IMAGE_F_SHA256,
        .ih_ver = { 1, 2, 3, 432 },
    };

    struct boot_req req = {
        .br_area_descs = boot_test_area_descs,
        .br_slot_areas = boot_test_slot_areas,
        .br_num_image_areas = BOOT_TEST_AREA_IDX_SCRATCH + 1,
        .br_scratch_area_idx = BOOT_TEST_AREA_IDX_SCRATCH,
        .br_img_sz = (384 * 1024),
    };

    boot_test_util_init_flash();
    boot_test_util_write_image(&hdr0, 0);
    boot_test_util_write_hash(&hdr0, 0);
    boot_test_util_write_image(&hdr1, 1);
    boot_test_util_write_hash(&hdr1, 1);
    rc = boot_set_pending(1);
    TEST_ASSERT_FATAL(rc == 0);

    boot_test_util_swap_areas(2, 5);

    status.idx = 1;
    status.elem_sz = 1;
    status.state = 0;

    rc = boot_write_status(&status);
    TEST_ASSERT_FATAL(rc == 0);

    boot_test_util_verify_all(&req, BOOT_SWAP_TYPE_TEST, &hdr0, &hdr1);
}

TEST_CASE(boot_test_vb_ns_11)
{
    int rc;

    struct image_header hdr0 = {
        .ih_magic = IMAGE_MAGIC,
        .ih_tlv_size = 4 + 32,
        .ih_hdr_size = BOOT_TEST_HEADER_SIZE,
        .ih_img_size = 5 * 1024,
        .ih_flags = IMAGE_F_SHA256,
        .ih_ver = { 0, 5, 21, 432 },
    };

    struct image_header hdr1 = {
        .ih_magic = IMAGE_MAGIC,
        .ih_tlv_size = 4 + 32,
        .ih_hdr_size = BOOT_TEST_HEADER_SIZE,
        .ih_img_size = 32 * 1024,
        .ih_flags = IMAGE_F_SHA256,
        .ih_ver = { 1, 2, 3, 432 },
    };

    struct boot_req req = {
        .br_area_descs = boot_test_area_descs,
        .br_slot_areas = boot_test_slot_areas,
        .br_num_image_areas = BOOT_TEST_AREA_IDX_SCRATCH + 1,
        .br_scratch_area_idx = BOOT_TEST_AREA_IDX_SCRATCH,
        .br_img_sz = (384 * 1024),
    };

    boot_test_util_init_flash();
    boot_test_util_write_image(&hdr0, 0);
    boot_test_util_write_hash(&hdr0, 0);
    boot_test_util_write_image(&hdr1, 1);
    boot_test_util_write_hash(&hdr1, 1);

    rc = boot_set_pending(1);
    TEST_ASSERT(rc == 0);

    boot_test_util_verify_all(&req, BOOT_SWAP_TYPE_TEST, &hdr0, &hdr1);
}

TEST_CASE(boot_test_no_hash)
{
    int rc;

    struct image_header hdr0 = {
        .ih_magic = IMAGE_MAGIC,
        .ih_tlv_size = 4 + 32,
        .ih_hdr_size = BOOT_TEST_HEADER_SIZE,
        .ih_img_size = 12 * 1024,
        .ih_flags = IMAGE_F_SHA256,
        .ih_ver = { 0, 2, 3, 4 },
    };
    struct image_header hdr1 = {
        .ih_magic = IMAGE_MAGIC,
        .ih_tlv_size = 0,
        .ih_hdr_size = BOOT_TEST_HEADER_SIZE,
        .ih_img_size = 32 * 1024,
        .ih_flags = 0,
        .ih_ver = { 1, 2, 3, 432 },
    };

    struct boot_req req = {
        .br_area_descs = boot_test_area_descs,
        .br_slot_areas = boot_test_slot_areas,
        .br_num_image_areas = BOOT_TEST_AREA_IDX_SCRATCH + 1,
        .br_scratch_area_idx = BOOT_TEST_AREA_IDX_SCRATCH,
        .br_img_sz = (384 * 1024),
    };

    boot_test_util_init_flash();
    boot_test_util_write_image(&hdr0, 0);
    boot_test_util_write_hash(&hdr0, 0);
    boot_test_util_write_image(&hdr1, 1);

    rc = boot_set_pending(1);
    TEST_ASSERT(rc == 0);

    boot_test_util_verify_all(&req, BOOT_SWAP_TYPE_NONE, &hdr0, NULL);
}

TEST_CASE(boot_test_no_flag_has_hash)
{
    int rc;

    struct image_header hdr0 = {
        .ih_magic = IMAGE_MAGIC,
        .ih_tlv_size = 4 + 32,
        .ih_hdr_size = BOOT_TEST_HEADER_SIZE,
        .ih_img_size = 12 * 1024,
        .ih_flags = IMAGE_F_SHA256,
        .ih_ver = { 0, 2, 3, 4 },
    };
    struct image_header hdr1 = {
        .ih_magic = IMAGE_MAGIC,
        .ih_tlv_size = 4 + 32,
        .ih_hdr_size = BOOT_TEST_HEADER_SIZE,
        .ih_img_size = 32 * 1024,
        .ih_flags = 0,
        .ih_ver = { 1, 2, 3, 432 },
    };

    struct boot_req req = {
        .br_area_descs = boot_test_area_descs,
        .br_slot_areas = boot_test_slot_areas,
        .br_num_image_areas = BOOT_TEST_AREA_IDX_SCRATCH + 1,
        .br_scratch_area_idx = BOOT_TEST_AREA_IDX_SCRATCH,
        .br_img_sz = (384 * 1024),
    };

    boot_test_util_init_flash();
    boot_test_util_write_image(&hdr0, 0);
    boot_test_util_write_hash(&hdr0, 0);
    boot_test_util_write_image(&hdr1, 1);
    boot_test_util_write_hash(&hdr1, 1);

    rc = boot_set_pending(1);
    TEST_ASSERT(rc == 0);

    boot_test_util_verify_all(&req, BOOT_SWAP_TYPE_NONE, &hdr0, NULL);
}

TEST_CASE(boot_test_invalid_hash)
{
    int rc;

    struct image_header hdr0 = {
        .ih_magic = IMAGE_MAGIC,
        .ih_tlv_size = 4 + 32,
        .ih_hdr_size = BOOT_TEST_HEADER_SIZE,
        .ih_img_size = 12 * 1024,
        .ih_flags = IMAGE_F_SHA256,
        .ih_ver = { 0, 2, 3, 4 },
    };
    struct image_header hdr1 = {
        .ih_magic = IMAGE_MAGIC,
        .ih_tlv_size = 4 + 32,
        .ih_hdr_size = BOOT_TEST_HEADER_SIZE,
        .ih_img_size = 32 * 1024,
        .ih_flags = 0,
        .ih_ver = { 1, 2, 3, 432 },
    };

    struct boot_req req = {
        .br_area_descs = boot_test_area_descs,
        .br_slot_areas = boot_test_slot_areas,
        .br_num_image_areas = BOOT_TEST_AREA_IDX_SCRATCH + 1,
        .br_scratch_area_idx = BOOT_TEST_AREA_IDX_SCRATCH,
        .br_img_sz = (384 * 1024),
    };

    struct image_tlv tlv = {
        .it_type = IMAGE_TLV_SHA256,
        .it_len = 32
    };
    boot_test_util_init_flash();
    boot_test_util_write_image(&hdr0, 0);
    boot_test_util_write_hash(&hdr0, 0);
    boot_test_util_write_image(&hdr1, 1);
    rc = hal_flash_write(boot_test_img_addrs[1].flash_id,
      boot_test_img_addrs[1].address + hdr1.ih_hdr_size + hdr1.ih_img_size,
      &tlv, sizeof(tlv));
    TEST_ASSERT(rc == 0);

    rc = boot_set_pending(1);
    TEST_ASSERT(rc == 0);

    boot_test_util_verify_all(&req, BOOT_SWAP_TYPE_NONE, &hdr0, NULL);
}

TEST_CASE(boot_test_revert)
{
    struct image_header hdr0 = {
        .ih_magic = IMAGE_MAGIC,
        .ih_tlv_size = 4 + 32,
        .ih_hdr_size = BOOT_TEST_HEADER_SIZE,
        .ih_img_size = 5 * 1024,
        .ih_flags = IMAGE_F_SHA256,
        .ih_ver = { 0, 5, 21, 432 },
    };

    struct image_header hdr1 = {
        .ih_magic = IMAGE_MAGIC,
        .ih_tlv_size = 4 + 32,
        .ih_hdr_size = BOOT_TEST_HEADER_SIZE,
        .ih_img_size = 32 * 1024,
        .ih_flags = IMAGE_F_SHA256,
        .ih_ver = { 1, 2, 3, 432 },
    };

    struct boot_req req = {
        .br_area_descs = boot_test_area_descs,
        .br_slot_areas = boot_test_slot_areas,
        .br_num_image_areas = BOOT_TEST_AREA_IDX_SCRATCH + 1,
        .br_scratch_area_idx = BOOT_TEST_AREA_IDX_SCRATCH,
        .br_img_sz = (384 * 1024),
    };

    boot_test_util_init_flash();
    boot_test_util_write_image(&hdr0, 0);
    boot_test_util_write_hash(&hdr0, 0);
    boot_test_util_write_image(&hdr1, 1);
    boot_test_util_write_hash(&hdr1, 1);

    /* Indicate that the image in slot 0 is being tested. */
    boot_test_util_mark_revert();

    boot_test_util_verify_all(&req, BOOT_SWAP_TYPE_REVERT, &hdr0, &hdr1);
}

TEST_CASE(boot_test_revert_continue)
{
    struct boot_status status;
    int rc;

    struct image_header hdr0 = {
        .ih_magic = IMAGE_MAGIC,
        .ih_tlv_size = 4 + 32,
        .ih_hdr_size = BOOT_TEST_HEADER_SIZE,
        .ih_img_size = 5 * 1024,
        .ih_flags = IMAGE_F_SHA256,
        .ih_ver = { 0, 5, 21, 432 },
    };

    struct image_header hdr1 = {
        .ih_magic = IMAGE_MAGIC,
        .ih_tlv_size = 4 + 32,
        .ih_hdr_size = BOOT_TEST_HEADER_SIZE,
        .ih_img_size = 32 * 1024,
        .ih_flags = IMAGE_F_SHA256,
        .ih_ver = { 1, 2, 3, 432 },
    };

    struct boot_req req = {
        .br_area_descs = boot_test_area_descs,
        .br_slot_areas = boot_test_slot_areas,
        .br_num_image_areas = BOOT_TEST_AREA_IDX_SCRATCH + 1,
        .br_scratch_area_idx = BOOT_TEST_AREA_IDX_SCRATCH,
        .br_img_sz = (384 * 1024),
    };

    boot_test_util_init_flash();
    boot_test_util_write_image(&hdr0, 0);
    boot_test_util_write_hash(&hdr0, 0);
    boot_test_util_write_image(&hdr1, 1);
    boot_test_util_write_hash(&hdr1, 1);

    /* Indicate that the image in slot 0 is being tested. */
    boot_test_util_mark_revert();

    boot_test_util_swap_areas(2, 5);

    status.idx = 1;
    status.elem_sz = 1;
    status.state = 0;

    rc = boot_write_status(&status);
    TEST_ASSERT_FATAL(rc == 0);

    boot_test_util_verify_all(&req, BOOT_SWAP_TYPE_REVERT, &hdr0, &hdr1);
}
=======
TEST_CASE_DECL(boot_test_nv_ns_10)
TEST_CASE_DECL(boot_test_nv_ns_01)
TEST_CASE_DECL(boot_test_nv_ns_11)
TEST_CASE_DECL(boot_test_vm_ns_10)
TEST_CASE_DECL(boot_test_vm_ns_01)
TEST_CASE_DECL(boot_test_vm_ns_11_a)
TEST_CASE_DECL(boot_test_vm_ns_11_b)
TEST_CASE_DECL(boot_test_vm_ns_11_2areas)
TEST_CASE_DECL(boot_test_nv_bs_10)
TEST_CASE_DECL(boot_test_nv_bs_11)
TEST_CASE_DECL(boot_test_nv_bs_11_2areas)
TEST_CASE_DECL(boot_test_vb_ns_11)
TEST_CASE_DECL(boot_test_no_hash)
TEST_CASE_DECL(boot_test_no_flag_has_hash)
TEST_CASE_DECL(boot_test_invalid_hash)
TEST_CASE_DECL(boot_test_revert)
TEST_CASE_DECL(boot_test_revert_continue)
>>>>>>> 75101ba4

TEST_SUITE(boot_test_main)
{
    boot_test_nv_ns_10();
    boot_test_nv_ns_01();
    boot_test_nv_ns_11();
    boot_test_vm_ns_10();
    boot_test_vm_ns_01();
    boot_test_vm_ns_11_a();
    boot_test_vm_ns_11_b();
    boot_test_vm_ns_11_2areas();
    boot_test_nv_bs_10();
    boot_test_nv_bs_11();
    boot_test_nv_bs_11_2areas();
    boot_test_vb_ns_11();
    boot_test_no_hash();
    boot_test_no_flag_has_hash();
    boot_test_invalid_hash();
    boot_test_revert();
    boot_test_revert_continue();
}

int
boot_test_all(void)
{
    boot_test_main();
    return tu_any_failed;
}

#if MYNEWT_VAL(SELFTEST)

int
main(int argc, char **argv)
{
    ts_config.ts_print_results = 1;
    tu_parse_args(argc, argv);

    tu_init();

    boot_test_all();

    return tu_any_failed;
}

#endif<|MERGE_RESOLUTION|>--- conflicted
+++ resolved
@@ -34,1141 +34,6 @@
 
 #include "mbedtls/sha256.h"
 
-#define BOOT_TEST_HEADER_SIZE       0x200
-
-/** Internal flash layout. */
-struct flash_area boot_test_area_descs[] = {
-    [0] = { .fa_off = 0x00020000, .fa_size = 128 * 1024 },
-    [1] = { .fa_off = 0x00040000, .fa_size = 128 * 1024 },
-    [2] = { .fa_off = 0x00060000, .fa_size = 128 * 1024 },
-    [3] = { .fa_off = 0x00080000, .fa_size = 128 * 1024 },
-    [4] = { .fa_off = 0x000a0000, .fa_size = 128 * 1024 },
-    [5] = { .fa_off = 0x000c0000, .fa_size = 128 * 1024 },
-    [6] = { .fa_off = 0x000e0000, .fa_size = 128 * 1024 },
-    [7] = { 0 },
-};
-
-/** Areas representing the beginning of image slots. */
-uint8_t boot_test_slot_areas[] = {
-    0, 3,
-};
-
-/** Flash offsets of the two image slots. */
-struct {
-    uint8_t flash_id;
-    uint32_t address;
-} boot_test_img_addrs[] = {
-    { 0, 0x20000 },
-    { 0, 0x80000 },
-};
-
-#define BOOT_TEST_AREA_IDX_SCRATCH 6
-
-uint8_t
-boot_test_util_byte_at(int img_msb, uint32_t image_offset)
-{
-    uint32_t u32;
-    uint8_t *u8p;
-
-    TEST_ASSERT(image_offset < 0x01000000);
-    u32 = image_offset + (img_msb << 24);
-    u8p = (void *)&u32;
-    return u8p[image_offset % 4];
-}
-
-void
-boot_test_util_init_flash(void)
-{
-    const struct flash_area *area_desc;
-    int rc;
-
-    rc = hal_flash_init();
-    TEST_ASSERT(rc == 0);
-
-    for (area_desc = boot_test_area_descs;
-         area_desc->fa_size != 0;
-         area_desc++) {
-
-        rc = flash_area_erase(area_desc, 0, area_desc->fa_size);
-        TEST_ASSERT(rc == 0);
-    }
-}
-
-void
-boot_test_util_copy_area(int from_area_idx, int to_area_idx)
-{
-    const struct flash_area *from_area_desc;
-    const struct flash_area *to_area_desc;
-    void *buf;
-    int rc;
-
-    from_area_desc = boot_test_area_descs + from_area_idx;
-    to_area_desc = boot_test_area_descs + to_area_idx;
-
-    TEST_ASSERT(from_area_desc->fa_size == to_area_desc->fa_size);
-
-    buf = malloc(from_area_desc->fa_size);
-    TEST_ASSERT(buf != NULL);
-
-    rc = flash_area_read(from_area_desc, 0, buf,
-                         from_area_desc->fa_size);
-    TEST_ASSERT(rc == 0);
-
-    rc = flash_area_erase(to_area_desc,
-                          0,
-                          to_area_desc->fa_size);
-    TEST_ASSERT(rc == 0);
-
-    rc = flash_area_write(to_area_desc, 0, buf,
-                          to_area_desc->fa_size);
-    TEST_ASSERT(rc == 0);
-
-    free(buf);
-}
-
-static uint32_t
-boot_test_util_area_write_size(int dst_idx, uint32_t off, uint32_t size)
-{
-    const struct flash_area *desc;
-    int64_t diff;
-    uint32_t trailer_start;
-
-    if (dst_idx != BOOT_TEST_AREA_IDX_SCRATCH - 1) {
-        return size;
-    }
-
-    /* Don't include trailer in copy to second slot. */
-    desc = boot_test_area_descs + dst_idx;
-    trailer_start = desc->fa_size - boot_status_sz(1);
-    diff = off + size - trailer_start;
-    if (diff > 0) {
-        if (diff > size) {
-            size = 0;
-        } else {
-            size -= diff;
-        }
-    }
-
-    return size;
-}
-
-void
-boot_test_util_swap_areas(int area_idx1, int area_idx2)
-{
-    const struct flash_area *area_desc1;
-    const struct flash_area *area_desc2;
-    uint32_t size;
-    void *buf1;
-    void *buf2;
-    int rc;
-
-    area_desc1 = boot_test_area_descs + area_idx1;
-    area_desc2 = boot_test_area_descs + area_idx2;
-
-    TEST_ASSERT(area_desc1->fa_size == area_desc2->fa_size);
-
-    buf1 = malloc(area_desc1->fa_size);
-    TEST_ASSERT(buf1 != NULL);
-
-    buf2 = malloc(area_desc2->fa_size);
-    TEST_ASSERT(buf2 != NULL);
-
-    rc = flash_area_read(area_desc1, 0, buf1, area_desc1->fa_size);
-    TEST_ASSERT(rc == 0);
-
-    rc = flash_area_read(area_desc2, 0, buf2, area_desc2->fa_size);
-    TEST_ASSERT(rc == 0);
-
-    rc = flash_area_erase(area_desc1, 0, area_desc1->fa_size);
-    TEST_ASSERT(rc == 0);
-
-    rc = flash_area_erase(area_desc2, 0, area_desc2->fa_size);
-    TEST_ASSERT(rc == 0);
-
-    size = boot_test_util_area_write_size(area_idx1, 0, area_desc1->fa_size);
-    rc = flash_area_write(area_desc1, 0, buf2, size);
-    TEST_ASSERT(rc == 0);
-
-    size = boot_test_util_area_write_size(area_idx2, 0, area_desc2->fa_size);
-    rc = flash_area_write(area_desc2, 0, buf1, size);
-    TEST_ASSERT(rc == 0);
-
-    free(buf1);
-    free(buf2);
-}
-
-void
-boot_test_util_write_image(const struct image_header *hdr, int slot)
-{
-    uint32_t image_off;
-    uint32_t off;
-    uint8_t flash_id;
-    uint8_t buf[256];
-    int chunk_sz;
-    int rc;
-    int i;
-
-    TEST_ASSERT(slot == 0 || slot == 1);
-
-    flash_id = boot_test_img_addrs[slot].flash_id;
-    off = boot_test_img_addrs[slot].address;
-
-    rc = hal_flash_write(flash_id, off, hdr, sizeof *hdr);
-    TEST_ASSERT(rc == 0);
-
-    off += hdr->ih_hdr_size;
-
-    image_off = 0;
-    while (image_off < hdr->ih_img_size) {
-        if (hdr->ih_img_size - image_off > sizeof buf) {
-            chunk_sz = sizeof buf;
-        } else {
-            chunk_sz = hdr->ih_img_size - image_off;
-        }
-
-        for (i = 0; i < chunk_sz; i++) {
-            buf[i] = boot_test_util_byte_at(slot, image_off + i);
-        }
-
-        rc = hal_flash_write(flash_id, off + image_off, buf, chunk_sz);
-        TEST_ASSERT(rc == 0);
-
-        image_off += chunk_sz;
-    }
-}
-
-void
-boot_test_util_write_hash(const struct image_header *hdr, int slot)
-{
-    uint8_t tmpdata[1024];
-    uint8_t hash[32];
-    int rc;
-    uint32_t off;
-    uint32_t blk_sz;
-    uint32_t sz;
-    mbedtls_sha256_context ctx;
-    uint8_t flash_id;
-    uint32_t addr;
-    struct image_tlv tlv;
-
-    mbedtls_sha256_init(&ctx);
-    mbedtls_sha256_starts(&ctx, 0);
-
-    flash_id = boot_test_img_addrs[slot].flash_id;
-    addr = boot_test_img_addrs[slot].address;
-
-    sz = hdr->ih_hdr_size + hdr->ih_img_size;
-    for (off = 0; off < sz; off += blk_sz) {
-        blk_sz = sz - off;
-        if (blk_sz > sizeof(tmpdata)) {
-            blk_sz = sizeof(tmpdata);
-        }
-        rc = hal_flash_read(flash_id, addr + off, tmpdata, blk_sz);
-        TEST_ASSERT(rc == 0);
-        mbedtls_sha256_update(&ctx, tmpdata, blk_sz);
-    }
-    mbedtls_sha256_finish(&ctx, hash);
-
-    tlv.it_type = IMAGE_TLV_SHA256;
-    tlv._pad = 0;
-    tlv.it_len = sizeof(hash);
-
-    rc = hal_flash_write(flash_id, addr + off, &tlv, sizeof(tlv));
-    TEST_ASSERT(rc == 0);
-    off += sizeof(tlv);
-    rc = hal_flash_write(flash_id, addr + off, hash, sizeof(hash));
-    TEST_ASSERT(rc == 0);
-}
-
-<<<<<<< HEAD
-static void
-boot_test_util_write_bit(int flash_area_id, struct boot_img_trailer *bit)
-{
-    const struct flash_area *fap;
-    int rc;
-
-    /* XXX: This function only works by chance.  It requires that the boot
-     * loader have have been run once already so that its global state has been
-     * populated.
-     */
-
-    rc = flash_area_open(flash_area_id, &fap);
-    TEST_ASSERT_FATAL(rc == 0);
-
-    rc = flash_area_write(fap, fap->fa_size - sizeof *bit, bit, sizeof *bit);
-    TEST_ASSERT_FATAL(rc == 0);
-}
-
-static void
-boot_test_util_mark_revert(void)
-{
-    struct boot_img_trailer bit_slot0 = {
-        .bit_copy_start = BOOT_IMG_MAGIC,
-        .bit_copy_done = 0x01,
-        .bit_img_ok = 0xff,
-        ._pad = 0xffff,
-    };
-
-    boot_test_util_write_bit(FLASH_AREA_IMAGE_0, &bit_slot0);
-}
-
-static void
-=======
-void
->>>>>>> 75101ba4
-boot_test_util_verify_area(const struct flash_area *area_desc,
-                           const struct image_header *hdr,
-                           uint32_t image_addr, int img_msb)
-{
-    struct image_header temp_hdr;
-    uint32_t area_end;
-    uint32_t img_size;
-    uint32_t img_off;
-    uint32_t img_end;
-    uint32_t addr;
-    uint8_t buf[256];
-    int rem_area;
-    int chunk_sz;
-    int rem_img;
-    int rc;
-    int i;
-
-    addr = area_desc->fa_off;
-
-    if (hdr != NULL) {
-        img_size = hdr->ih_img_size;
-
-        if (addr == image_addr) {
-            rc = hal_flash_read(area_desc->fa_device_id, image_addr,
-                                &temp_hdr, sizeof temp_hdr);
-            TEST_ASSERT(rc == 0);
-            TEST_ASSERT(memcmp(&temp_hdr, hdr, sizeof *hdr) == 0);
-
-            addr += hdr->ih_hdr_size;
-        }
-    } else {
-        img_size = 0;
-    }
-
-    area_end = area_desc->fa_off + area_desc->fa_size;
-    img_end = image_addr + img_size;
-
-    while (addr < area_end) {
-        rem_area = area_end - addr;
-        rem_img = img_end - addr;
-
-        if (hdr != NULL) {
-            img_off = addr - image_addr - hdr->ih_hdr_size;
-        } else {
-            img_off = 0;
-        }
-
-        if (rem_area > sizeof buf) {
-            chunk_sz = sizeof buf;
-        } else {
-            chunk_sz = rem_area;
-        }
-
-        rc = hal_flash_read(area_desc->fa_device_id, addr, buf, chunk_sz);
-        TEST_ASSERT(rc == 0);
-
-        for (i = 0; i < chunk_sz; i++) {
-            if (rem_img > 0) {
-                TEST_ASSERT(buf[i] == boot_test_util_byte_at(img_msb,
-                                                        img_off + i));
-            }
-        }
-
-        addr += chunk_sz;
-    }
-}
-
-void
-boot_test_util_verify_status_clear(void)
-{
-    struct boot_img_trailer bit;
-    const struct flash_area *fap;
-    int rc;
-
-    rc = flash_area_open(FLASH_AREA_IMAGE_0, &fap);
-    TEST_ASSERT(rc == 0);
-
-    rc = flash_area_read(fap, fap->fa_size - sizeof(bit), &bit, sizeof(bit));
-    TEST_ASSERT(rc == 0);
-
-    TEST_ASSERT(bit.bit_copy_start != BOOT_IMG_MAGIC ||
-      bit.bit_copy_done != 0xff);
-}
-
-void
-boot_test_util_verify_flash(const struct image_header *hdr0, int orig_slot_0,
-                            const struct image_header *hdr1, int orig_slot_1)
-{
-    const struct flash_area *area_desc;
-    int area_idx;
-
-    area_idx = 0;
-
-    while (1) {
-        area_desc = boot_test_area_descs + area_idx;
-        if (area_desc->fa_off == boot_test_img_addrs[1].address &&
-            area_desc->fa_device_id == boot_test_img_addrs[1].flash_id) {
-            break;
-        }
-
-        boot_test_util_verify_area(area_desc, hdr0,
-                                   boot_test_img_addrs[0].address, orig_slot_0);
-        area_idx++;
-    }
-
-    while (1) {
-        if (area_idx == BOOT_TEST_AREA_IDX_SCRATCH) {
-            break;
-        }
-
-        area_desc = boot_test_area_descs + area_idx;
-        boot_test_util_verify_area(area_desc, hdr1,
-                                   boot_test_img_addrs[1].address, orig_slot_1);
-        area_idx++;
-    }
-}
-
-void
-boot_test_util_verify_all(const struct boot_req *req, int expected_swap_type,
-                          const struct image_header *hdr0,
-                          const struct image_header *hdr1)
-{
-    const struct image_header *slot0hdr;
-    const struct image_header *slot1hdr;
-    struct boot_rsp rsp;
-    int orig_slot_0;
-    int orig_slot_1;
-    int num_swaps;
-    int rc;
-    int i;
-
-    TEST_ASSERT_FATAL(req != NULL);
-    TEST_ASSERT_FATAL(hdr0 != NULL || hdr1 != NULL);
-
-    num_swaps = 0;
-    for (i = 0; i < 3; i++) {
-        rc = boot_go(req, &rsp);
-        TEST_ASSERT_FATAL(rc == 0);
-
-        if (expected_swap_type != BOOT_SWAP_TYPE_NONE) {
-            num_swaps++;
-        }
-
-        if (num_swaps % 2 == 0) {
-            if (hdr0 != NULL) {
-                slot0hdr = hdr0;
-                slot1hdr = hdr1;
-            } else {
-                slot0hdr = hdr1;
-                slot1hdr = hdr0;
-            }
-            orig_slot_0 = 0;
-            orig_slot_1 = 1;
-        } else {
-            if (hdr1 != NULL) {
-                slot0hdr = hdr1;
-                slot1hdr = hdr0;
-            } else {
-                slot0hdr = hdr0;
-                slot1hdr = hdr1;
-            }
-            orig_slot_0 = 1;
-            orig_slot_1 = 0;
-        }
-
-        TEST_ASSERT(memcmp(rsp.br_hdr, slot0hdr, sizeof *slot0hdr) == 0);
-        TEST_ASSERT(rsp.br_flash_id == boot_test_img_addrs[0].flash_id);
-        TEST_ASSERT(rsp.br_image_addr == boot_test_img_addrs[0].address);
-
-        boot_test_util_verify_flash(slot0hdr, orig_slot_0,
-                                    slot1hdr, orig_slot_1);
-        boot_test_util_verify_status_clear();
-
-        if (expected_swap_type != BOOT_SWAP_TYPE_NONE) {
-            switch (expected_swap_type) {
-            case BOOT_SWAP_TYPE_TEST:
-                expected_swap_type = BOOT_SWAP_TYPE_REVERT;
-                break;
-
-            case BOOT_SWAP_TYPE_REVERT:
-                expected_swap_type = BOOT_SWAP_TYPE_NONE;
-                break;
-
-            default:
-                TEST_ASSERT_FATAL(0);
-                break;
-            }
-        }
-    }
-}
-
-<<<<<<< HEAD
-TEST_CASE(boot_test_nv_ns_10)
-{
-    struct image_header hdr = {
-        .ih_magic = IMAGE_MAGIC,
-        .ih_tlv_size = 4 + 32,
-        .ih_hdr_size = BOOT_TEST_HEADER_SIZE,
-        .ih_img_size = 12 * 1024,
-        .ih_flags = IMAGE_F_SHA256,
-        .ih_ver = { 0, 2, 3, 4 },
-    };
-
-    struct boot_req req = {
-        .br_area_descs = boot_test_area_descs,
-        .br_slot_areas = boot_test_slot_areas,
-        .br_num_image_areas = BOOT_TEST_AREA_IDX_SCRATCH + 1,
-        .br_scratch_area_idx = BOOT_TEST_AREA_IDX_SCRATCH,
-        .br_img_sz = (384 * 1024),
-    };
-
-    boot_test_util_init_flash();
-    boot_test_util_write_image(&hdr, 0);
-    boot_test_util_write_hash(&hdr, 0);
-
-    boot_test_util_verify_all(&req, BOOT_SWAP_TYPE_NONE, &hdr, NULL);
-}
-
-TEST_CASE(boot_test_nv_ns_01)
-{
-    struct image_header hdr = {
-        .ih_magic = IMAGE_MAGIC,
-        .ih_tlv_size = 4 + 32,
-        .ih_hdr_size = BOOT_TEST_HEADER_SIZE,
-        .ih_img_size = 10 * 1024,
-        .ih_flags = IMAGE_F_SHA256,
-        .ih_ver = { 1, 2, 3, 432 },
-    };
-
-    struct boot_req req = {
-        .br_area_descs = boot_test_area_descs,
-        .br_slot_areas = boot_test_slot_areas,
-        .br_num_image_areas = BOOT_TEST_AREA_IDX_SCRATCH + 1,
-        .br_scratch_area_idx = BOOT_TEST_AREA_IDX_SCRATCH,
-        .br_img_sz = (384 * 1024),
-    };
-
-    boot_test_util_init_flash();
-    boot_test_util_write_image(&hdr, 1);
-    boot_test_util_write_hash(&hdr, 1);
-
-    boot_set_pending(1);
-
-    boot_test_util_verify_all(&req, BOOT_SWAP_TYPE_REVERT, NULL, &hdr);
-}
-
-TEST_CASE(boot_test_nv_ns_11)
-{
-    struct image_header hdr0 = {
-        .ih_magic = IMAGE_MAGIC,
-        .ih_tlv_size = 4 + 32,
-        .ih_hdr_size = BOOT_TEST_HEADER_SIZE,
-        .ih_img_size = 5 * 1024,
-        .ih_flags = IMAGE_F_SHA256,
-        .ih_ver = { 0, 5, 21, 432 },
-    };
-
-    struct image_header hdr1 = {
-        .ih_magic = IMAGE_MAGIC,
-        .ih_tlv_size = 4 + 32,
-        .ih_hdr_size = BOOT_TEST_HEADER_SIZE,
-        .ih_img_size = 32 * 1024,
-        .ih_flags = IMAGE_F_SHA256,
-        .ih_ver = { 1, 2, 3, 432 },
-    };
-
-    struct boot_req req = {
-        .br_area_descs = boot_test_area_descs,
-        .br_slot_areas = boot_test_slot_areas,
-        .br_num_image_areas = BOOT_TEST_AREA_IDX_SCRATCH + 1,
-        .br_scratch_area_idx = BOOT_TEST_AREA_IDX_SCRATCH,
-        .br_img_sz = (384 * 1024),
-    };
-
-    boot_test_util_init_flash();
-    boot_test_util_write_image(&hdr0, 0);
-    boot_test_util_write_hash(&hdr0, 0);
-    boot_test_util_write_image(&hdr1, 1);
-    boot_test_util_write_hash(&hdr1, 1);
-
-    boot_test_util_verify_all(&req, BOOT_SWAP_TYPE_NONE, &hdr0, &hdr1);
-}
-
-TEST_CASE(boot_test_vm_ns_10)
-{
-    struct image_header hdr = {
-        .ih_magic = IMAGE_MAGIC,
-        .ih_tlv_size = 4 + 32,
-        .ih_hdr_size = BOOT_TEST_HEADER_SIZE,
-        .ih_img_size = 12 * 1024,
-        .ih_flags = IMAGE_F_SHA256,
-        .ih_ver = { 0, 2, 3, 4 },
-    };
-
-    struct boot_req req = {
-        .br_area_descs = boot_test_area_descs,
-        .br_slot_areas = boot_test_slot_areas,
-        .br_num_image_areas = BOOT_TEST_AREA_IDX_SCRATCH + 1,
-        .br_scratch_area_idx = BOOT_TEST_AREA_IDX_SCRATCH,
-        .br_img_sz = (384 * 1024),
-    };
-
-    boot_test_util_init_flash();
-    boot_test_util_write_image(&hdr, 0);
-    boot_test_util_write_hash(&hdr, 0);
-
-    boot_test_util_verify_all(&req, BOOT_SWAP_TYPE_NONE, &hdr, NULL);
-}
-
-TEST_CASE(boot_test_vm_ns_01)
-{
-    int rc;
-
-    struct image_header hdr = {
-        .ih_magic = IMAGE_MAGIC,
-        .ih_tlv_size = 4 + 32,
-        .ih_hdr_size = BOOT_TEST_HEADER_SIZE,
-        .ih_img_size = 10 * 1024,
-        .ih_flags = IMAGE_F_SHA256,
-        .ih_ver = { 1, 2, 3, 432 },
-    };
-
-    struct boot_req req = {
-        .br_area_descs = boot_test_area_descs,
-        .br_slot_areas = boot_test_slot_areas,
-        .br_num_image_areas = BOOT_TEST_AREA_IDX_SCRATCH + 1,
-        .br_scratch_area_idx = BOOT_TEST_AREA_IDX_SCRATCH,
-        .br_img_sz = (384 * 1024),
-    };
-
-    boot_test_util_init_flash();
-    boot_test_util_write_image(&hdr, 1);
-    boot_test_util_write_hash(&hdr, 1);
-
-    rc = boot_set_pending(1);
-    TEST_ASSERT(rc == 0);
-
-    boot_test_util_verify_all(&req, BOOT_SWAP_TYPE_REVERT, NULL, &hdr);
-}
-
-TEST_CASE(boot_test_vm_ns_11_a)
-{
-    struct image_header hdr0 = {
-        .ih_magic = IMAGE_MAGIC,
-        .ih_tlv_size = 4 + 32,
-        .ih_hdr_size = BOOT_TEST_HEADER_SIZE,
-        .ih_img_size = 5 * 1024,
-        .ih_flags = IMAGE_F_SHA256,
-        .ih_ver = { 0, 5, 21, 432 },
-    };
-
-    struct image_header hdr1 = {
-        .ih_magic = IMAGE_MAGIC,
-        .ih_tlv_size = 4 + 32,
-        .ih_hdr_size = BOOT_TEST_HEADER_SIZE,
-        .ih_img_size = 32 * 1024,
-        .ih_flags = IMAGE_F_SHA256,
-        .ih_ver = { 1, 2, 3, 432 },
-    };
-
-    struct boot_req req = {
-        .br_area_descs = boot_test_area_descs,
-        .br_slot_areas = boot_test_slot_areas,
-        .br_num_image_areas = BOOT_TEST_AREA_IDX_SCRATCH + 1,
-        .br_scratch_area_idx = BOOT_TEST_AREA_IDX_SCRATCH,
-        .br_img_sz = (384 * 1024),
-    };
-
-    boot_test_util_init_flash();
-    boot_test_util_write_image(&hdr0, 0);
-    boot_test_util_write_hash(&hdr0, 0);
-    boot_test_util_write_image(&hdr1, 1);
-    boot_test_util_write_hash(&hdr1, 1);
-
-    boot_test_util_verify_all(&req, BOOT_SWAP_TYPE_NONE, &hdr0, &hdr1);
-}
-
-TEST_CASE(boot_test_vm_ns_11_b)
-{
-    int rc;
-
-    struct image_header hdr0 = {
-        .ih_magic = IMAGE_MAGIC,
-        .ih_tlv_size = 4 + 32,
-        .ih_hdr_size = BOOT_TEST_HEADER_SIZE,
-        .ih_img_size = 5 * 1024,
-        .ih_flags = IMAGE_F_SHA256,
-        .ih_ver = { 0, 5, 21, 432 },
-    };
-
-    struct image_header hdr1 = {
-        .ih_magic = IMAGE_MAGIC,
-        .ih_tlv_size = 4 + 32,
-        .ih_hdr_size = BOOT_TEST_HEADER_SIZE,
-        .ih_img_size = 32 * 1024,
-        .ih_flags = IMAGE_F_SHA256,
-        .ih_ver = { 1, 2, 3, 432 },
-    };
-
-    struct boot_req req = {
-        .br_area_descs = boot_test_area_descs,
-        .br_slot_areas = boot_test_slot_areas,
-        .br_num_image_areas = BOOT_TEST_AREA_IDX_SCRATCH + 1,
-        .br_scratch_area_idx = BOOT_TEST_AREA_IDX_SCRATCH,
-        .br_img_sz = (384 * 1024),
-    };
-
-    boot_test_util_init_flash();
-    boot_test_util_write_image(&hdr0, 0);
-    boot_test_util_write_hash(&hdr0, 0);
-    boot_test_util_write_image(&hdr1, 1);
-    boot_test_util_write_hash(&hdr1, 1);
-
-    rc = boot_set_pending(1);
-    TEST_ASSERT(rc == 0);
-
-    boot_test_util_verify_all(&req, BOOT_SWAP_TYPE_TEST, &hdr0, &hdr1);
-}
-
-TEST_CASE(boot_test_vm_ns_11_2areas)
-{
-    int rc;
-
-    struct image_header hdr0 = {
-        .ih_magic = IMAGE_MAGIC,
-        .ih_tlv_size = 4 + 32,
-        .ih_hdr_size = BOOT_TEST_HEADER_SIZE,
-        .ih_img_size = 5 * 1024,
-        .ih_flags = IMAGE_F_SHA256,
-        .ih_ver = { 0, 5, 21, 432 },
-    };
-
-    struct image_header hdr1 = {
-        .ih_magic = IMAGE_MAGIC,
-        .ih_tlv_size = 4 + 32,
-        .ih_hdr_size = BOOT_TEST_HEADER_SIZE,
-        .ih_img_size = 196 * 1024,
-        .ih_flags = IMAGE_F_SHA256,
-        .ih_ver = { 1, 2, 3, 432 },
-    };
-
-    struct boot_req req = {
-        .br_area_descs = boot_test_area_descs,
-        .br_slot_areas = boot_test_slot_areas,
-        .br_num_image_areas = BOOT_TEST_AREA_IDX_SCRATCH + 1,
-        .br_scratch_area_idx = BOOT_TEST_AREA_IDX_SCRATCH,
-        .br_img_sz = (384 * 1024),
-    };
-
-    boot_test_util_init_flash();
-    boot_test_util_write_image(&hdr0, 0);
-    boot_test_util_write_hash(&hdr0, 0);
-    boot_test_util_write_image(&hdr1, 1);
-    boot_test_util_write_hash(&hdr1, 1);
-
-    rc = boot_set_pending(1);
-    TEST_ASSERT(rc == 0);
-
-    boot_test_util_verify_all(&req, BOOT_SWAP_TYPE_TEST, &hdr0, &hdr1);
-}
-
-TEST_CASE(boot_test_nv_bs_10)
-{
-    struct image_header hdr = {
-        .ih_magic = IMAGE_MAGIC,
-        .ih_tlv_size = 4 + 32,
-        .ih_hdr_size = BOOT_TEST_HEADER_SIZE,
-        .ih_img_size = 12 * 1024,
-        .ih_flags = IMAGE_F_SHA256,
-        .ih_ver = { 0, 2, 3, 4 },
-    };
-
-    struct boot_req req = {
-        .br_area_descs = boot_test_area_descs,
-        .br_slot_areas = boot_test_slot_areas,
-        .br_num_image_areas = BOOT_TEST_AREA_IDX_SCRATCH + 1,
-        .br_scratch_area_idx = BOOT_TEST_AREA_IDX_SCRATCH,
-        .br_img_sz = (384 * 1024),
-    };
-
-    boot_test_util_init_flash();
-    boot_test_util_write_image(&hdr, 0);
-    boot_test_util_write_hash(&hdr, 0);
-    boot_test_util_swap_areas(boot_test_slot_areas[1],
-                              BOOT_TEST_AREA_IDX_SCRATCH);
-
-    boot_test_util_verify_all(&req, BOOT_SWAP_TYPE_NONE, &hdr, NULL);
-}
-
-TEST_CASE(boot_test_nv_bs_11)
-{
-    struct boot_status status;
-    int rc;
-
-    struct image_header hdr0 = {
-        .ih_magic = IMAGE_MAGIC,
-        .ih_tlv_size = 4 + 32,
-        .ih_hdr_size = BOOT_TEST_HEADER_SIZE,
-        .ih_img_size = 12 * 1024,
-        .ih_flags = IMAGE_F_SHA256,
-        .ih_ver = { 0, 2, 3, 4 },
-    };
-
-    struct image_header hdr1 = {
-        .ih_magic = IMAGE_MAGIC,
-        .ih_tlv_size = 4 + 32,
-        .ih_hdr_size = BOOT_TEST_HEADER_SIZE,
-        .ih_img_size = 17 * 1024,
-        .ih_flags = IMAGE_F_SHA256,
-        .ih_ver = { 1, 1, 5, 5 },
-    };
-
-    struct boot_req req = {
-        .br_area_descs = boot_test_area_descs,
-        .br_slot_areas = boot_test_slot_areas,
-        .br_num_image_areas = BOOT_TEST_AREA_IDX_SCRATCH + 1,
-        .br_scratch_area_idx = BOOT_TEST_AREA_IDX_SCRATCH,
-        .br_img_sz = (384 * 1024),
-    };
-
-    boot_test_util_init_flash();
-    boot_test_util_write_image(&hdr0, 0);
-    boot_test_util_write_hash(&hdr0, 0);
-    boot_test_util_write_image(&hdr1, 1);
-    boot_test_util_write_hash(&hdr1, 1);
-    rc = boot_set_pending(1);
-    boot_test_util_copy_area(5, BOOT_TEST_AREA_IDX_SCRATCH);
-
-    boot_req_set(&req);
-    status.idx = 0;
-    status.elem_sz = 1;
-    status.state = 1;
-
-    rc = boot_write_status(&status);
-    TEST_ASSERT(rc == 0);
-
-    boot_test_util_verify_all(&req, BOOT_SWAP_TYPE_TEST, &hdr0, &hdr1);
-}
-
-TEST_CASE(boot_test_nv_bs_11_2areas)
-{
-    struct boot_status status;
-    int rc;
-
-    struct image_header hdr0 = {
-        .ih_magic = IMAGE_MAGIC,
-        .ih_tlv_size = 4 + 32,
-        .ih_hdr_size = BOOT_TEST_HEADER_SIZE,
-        .ih_img_size = 150 * 1024,
-        .ih_flags = IMAGE_F_SHA256,
-        .ih_ver = { 0, 5, 21, 432 },
-    };
-
-    struct image_header hdr1 = {
-        .ih_magic = IMAGE_MAGIC,
-        .ih_tlv_size = 4 + 32,
-        .ih_hdr_size = BOOT_TEST_HEADER_SIZE,
-        .ih_img_size = 190 * 1024,
-        .ih_flags = IMAGE_F_SHA256,
-        .ih_ver = { 1, 2, 3, 432 },
-    };
-
-    struct boot_req req = {
-        .br_area_descs = boot_test_area_descs,
-        .br_slot_areas = boot_test_slot_areas,
-        .br_num_image_areas = BOOT_TEST_AREA_IDX_SCRATCH + 1,
-        .br_scratch_area_idx = BOOT_TEST_AREA_IDX_SCRATCH,
-        .br_img_sz = (384 * 1024),
-    };
-
-    boot_test_util_init_flash();
-    boot_test_util_write_image(&hdr0, 0);
-    boot_test_util_write_hash(&hdr0, 0);
-    boot_test_util_write_image(&hdr1, 1);
-    boot_test_util_write_hash(&hdr1, 1);
-    rc = boot_set_pending(1);
-    TEST_ASSERT_FATAL(rc == 0);
-
-    boot_test_util_swap_areas(2, 5);
-
-    status.idx = 1;
-    status.elem_sz = 1;
-    status.state = 0;
-
-    rc = boot_write_status(&status);
-    TEST_ASSERT_FATAL(rc == 0);
-
-    boot_test_util_verify_all(&req, BOOT_SWAP_TYPE_TEST, &hdr0, &hdr1);
-}
-
-TEST_CASE(boot_test_vb_ns_11)
-{
-    int rc;
-
-    struct image_header hdr0 = {
-        .ih_magic = IMAGE_MAGIC,
-        .ih_tlv_size = 4 + 32,
-        .ih_hdr_size = BOOT_TEST_HEADER_SIZE,
-        .ih_img_size = 5 * 1024,
-        .ih_flags = IMAGE_F_SHA256,
-        .ih_ver = { 0, 5, 21, 432 },
-    };
-
-    struct image_header hdr1 = {
-        .ih_magic = IMAGE_MAGIC,
-        .ih_tlv_size = 4 + 32,
-        .ih_hdr_size = BOOT_TEST_HEADER_SIZE,
-        .ih_img_size = 32 * 1024,
-        .ih_flags = IMAGE_F_SHA256,
-        .ih_ver = { 1, 2, 3, 432 },
-    };
-
-    struct boot_req req = {
-        .br_area_descs = boot_test_area_descs,
-        .br_slot_areas = boot_test_slot_areas,
-        .br_num_image_areas = BOOT_TEST_AREA_IDX_SCRATCH + 1,
-        .br_scratch_area_idx = BOOT_TEST_AREA_IDX_SCRATCH,
-        .br_img_sz = (384 * 1024),
-    };
-
-    boot_test_util_init_flash();
-    boot_test_util_write_image(&hdr0, 0);
-    boot_test_util_write_hash(&hdr0, 0);
-    boot_test_util_write_image(&hdr1, 1);
-    boot_test_util_write_hash(&hdr1, 1);
-
-    rc = boot_set_pending(1);
-    TEST_ASSERT(rc == 0);
-
-    boot_test_util_verify_all(&req, BOOT_SWAP_TYPE_TEST, &hdr0, &hdr1);
-}
-
-TEST_CASE(boot_test_no_hash)
-{
-    int rc;
-
-    struct image_header hdr0 = {
-        .ih_magic = IMAGE_MAGIC,
-        .ih_tlv_size = 4 + 32,
-        .ih_hdr_size = BOOT_TEST_HEADER_SIZE,
-        .ih_img_size = 12 * 1024,
-        .ih_flags = IMAGE_F_SHA256,
-        .ih_ver = { 0, 2, 3, 4 },
-    };
-    struct image_header hdr1 = {
-        .ih_magic = IMAGE_MAGIC,
-        .ih_tlv_size = 0,
-        .ih_hdr_size = BOOT_TEST_HEADER_SIZE,
-        .ih_img_size = 32 * 1024,
-        .ih_flags = 0,
-        .ih_ver = { 1, 2, 3, 432 },
-    };
-
-    struct boot_req req = {
-        .br_area_descs = boot_test_area_descs,
-        .br_slot_areas = boot_test_slot_areas,
-        .br_num_image_areas = BOOT_TEST_AREA_IDX_SCRATCH + 1,
-        .br_scratch_area_idx = BOOT_TEST_AREA_IDX_SCRATCH,
-        .br_img_sz = (384 * 1024),
-    };
-
-    boot_test_util_init_flash();
-    boot_test_util_write_image(&hdr0, 0);
-    boot_test_util_write_hash(&hdr0, 0);
-    boot_test_util_write_image(&hdr1, 1);
-
-    rc = boot_set_pending(1);
-    TEST_ASSERT(rc == 0);
-
-    boot_test_util_verify_all(&req, BOOT_SWAP_TYPE_NONE, &hdr0, NULL);
-}
-
-TEST_CASE(boot_test_no_flag_has_hash)
-{
-    int rc;
-
-    struct image_header hdr0 = {
-        .ih_magic = IMAGE_MAGIC,
-        .ih_tlv_size = 4 + 32,
-        .ih_hdr_size = BOOT_TEST_HEADER_SIZE,
-        .ih_img_size = 12 * 1024,
-        .ih_flags = IMAGE_F_SHA256,
-        .ih_ver = { 0, 2, 3, 4 },
-    };
-    struct image_header hdr1 = {
-        .ih_magic = IMAGE_MAGIC,
-        .ih_tlv_size = 4 + 32,
-        .ih_hdr_size = BOOT_TEST_HEADER_SIZE,
-        .ih_img_size = 32 * 1024,
-        .ih_flags = 0,
-        .ih_ver = { 1, 2, 3, 432 },
-    };
-
-    struct boot_req req = {
-        .br_area_descs = boot_test_area_descs,
-        .br_slot_areas = boot_test_slot_areas,
-        .br_num_image_areas = BOOT_TEST_AREA_IDX_SCRATCH + 1,
-        .br_scratch_area_idx = BOOT_TEST_AREA_IDX_SCRATCH,
-        .br_img_sz = (384 * 1024),
-    };
-
-    boot_test_util_init_flash();
-    boot_test_util_write_image(&hdr0, 0);
-    boot_test_util_write_hash(&hdr0, 0);
-    boot_test_util_write_image(&hdr1, 1);
-    boot_test_util_write_hash(&hdr1, 1);
-
-    rc = boot_set_pending(1);
-    TEST_ASSERT(rc == 0);
-
-    boot_test_util_verify_all(&req, BOOT_SWAP_TYPE_NONE, &hdr0, NULL);
-}
-
-TEST_CASE(boot_test_invalid_hash)
-{
-    int rc;
-
-    struct image_header hdr0 = {
-        .ih_magic = IMAGE_MAGIC,
-        .ih_tlv_size = 4 + 32,
-        .ih_hdr_size = BOOT_TEST_HEADER_SIZE,
-        .ih_img_size = 12 * 1024,
-        .ih_flags = IMAGE_F_SHA256,
-        .ih_ver = { 0, 2, 3, 4 },
-    };
-    struct image_header hdr1 = {
-        .ih_magic = IMAGE_MAGIC,
-        .ih_tlv_size = 4 + 32,
-        .ih_hdr_size = BOOT_TEST_HEADER_SIZE,
-        .ih_img_size = 32 * 1024,
-        .ih_flags = 0,
-        .ih_ver = { 1, 2, 3, 432 },
-    };
-
-    struct boot_req req = {
-        .br_area_descs = boot_test_area_descs,
-        .br_slot_areas = boot_test_slot_areas,
-        .br_num_image_areas = BOOT_TEST_AREA_IDX_SCRATCH + 1,
-        .br_scratch_area_idx = BOOT_TEST_AREA_IDX_SCRATCH,
-        .br_img_sz = (384 * 1024),
-    };
-
-    struct image_tlv tlv = {
-        .it_type = IMAGE_TLV_SHA256,
-        .it_len = 32
-    };
-    boot_test_util_init_flash();
-    boot_test_util_write_image(&hdr0, 0);
-    boot_test_util_write_hash(&hdr0, 0);
-    boot_test_util_write_image(&hdr1, 1);
-    rc = hal_flash_write(boot_test_img_addrs[1].flash_id,
-      boot_test_img_addrs[1].address + hdr1.ih_hdr_size + hdr1.ih_img_size,
-      &tlv, sizeof(tlv));
-    TEST_ASSERT(rc == 0);
-
-    rc = boot_set_pending(1);
-    TEST_ASSERT(rc == 0);
-
-    boot_test_util_verify_all(&req, BOOT_SWAP_TYPE_NONE, &hdr0, NULL);
-}
-
-TEST_CASE(boot_test_revert)
-{
-    struct image_header hdr0 = {
-        .ih_magic = IMAGE_MAGIC,
-        .ih_tlv_size = 4 + 32,
-        .ih_hdr_size = BOOT_TEST_HEADER_SIZE,
-        .ih_img_size = 5 * 1024,
-        .ih_flags = IMAGE_F_SHA256,
-        .ih_ver = { 0, 5, 21, 432 },
-    };
-
-    struct image_header hdr1 = {
-        .ih_magic = IMAGE_MAGIC,
-        .ih_tlv_size = 4 + 32,
-        .ih_hdr_size = BOOT_TEST_HEADER_SIZE,
-        .ih_img_size = 32 * 1024,
-        .ih_flags = IMAGE_F_SHA256,
-        .ih_ver = { 1, 2, 3, 432 },
-    };
-
-    struct boot_req req = {
-        .br_area_descs = boot_test_area_descs,
-        .br_slot_areas = boot_test_slot_areas,
-        .br_num_image_areas = BOOT_TEST_AREA_IDX_SCRATCH + 1,
-        .br_scratch_area_idx = BOOT_TEST_AREA_IDX_SCRATCH,
-        .br_img_sz = (384 * 1024),
-    };
-
-    boot_test_util_init_flash();
-    boot_test_util_write_image(&hdr0, 0);
-    boot_test_util_write_hash(&hdr0, 0);
-    boot_test_util_write_image(&hdr1, 1);
-    boot_test_util_write_hash(&hdr1, 1);
-
-    /* Indicate that the image in slot 0 is being tested. */
-    boot_test_util_mark_revert();
-
-    boot_test_util_verify_all(&req, BOOT_SWAP_TYPE_REVERT, &hdr0, &hdr1);
-}
-
-TEST_CASE(boot_test_revert_continue)
-{
-    struct boot_status status;
-    int rc;
-
-    struct image_header hdr0 = {
-        .ih_magic = IMAGE_MAGIC,
-        .ih_tlv_size = 4 + 32,
-        .ih_hdr_size = BOOT_TEST_HEADER_SIZE,
-        .ih_img_size = 5 * 1024,
-        .ih_flags = IMAGE_F_SHA256,
-        .ih_ver = { 0, 5, 21, 432 },
-    };
-
-    struct image_header hdr1 = {
-        .ih_magic = IMAGE_MAGIC,
-        .ih_tlv_size = 4 + 32,
-        .ih_hdr_size = BOOT_TEST_HEADER_SIZE,
-        .ih_img_size = 32 * 1024,
-        .ih_flags = IMAGE_F_SHA256,
-        .ih_ver = { 1, 2, 3, 432 },
-    };
-
-    struct boot_req req = {
-        .br_area_descs = boot_test_area_descs,
-        .br_slot_areas = boot_test_slot_areas,
-        .br_num_image_areas = BOOT_TEST_AREA_IDX_SCRATCH + 1,
-        .br_scratch_area_idx = BOOT_TEST_AREA_IDX_SCRATCH,
-        .br_img_sz = (384 * 1024),
-    };
-
-    boot_test_util_init_flash();
-    boot_test_util_write_image(&hdr0, 0);
-    boot_test_util_write_hash(&hdr0, 0);
-    boot_test_util_write_image(&hdr1, 1);
-    boot_test_util_write_hash(&hdr1, 1);
-
-    /* Indicate that the image in slot 0 is being tested. */
-    boot_test_util_mark_revert();
-
-    boot_test_util_swap_areas(2, 5);
-
-    status.idx = 1;
-    status.elem_sz = 1;
-    status.state = 0;
-
-    rc = boot_write_status(&status);
-    TEST_ASSERT_FATAL(rc == 0);
-
-    boot_test_util_verify_all(&req, BOOT_SWAP_TYPE_REVERT, &hdr0, &hdr1);
-}
-=======
 TEST_CASE_DECL(boot_test_nv_ns_10)
 TEST_CASE_DECL(boot_test_nv_ns_01)
 TEST_CASE_DECL(boot_test_nv_ns_11)
@@ -1186,7 +51,6 @@
 TEST_CASE_DECL(boot_test_invalid_hash)
 TEST_CASE_DECL(boot_test_revert)
 TEST_CASE_DECL(boot_test_revert_continue)
->>>>>>> 75101ba4
 
 TEST_SUITE(boot_test_main)
 {
