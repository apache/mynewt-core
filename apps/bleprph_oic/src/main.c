--- conflicted
+++ resolved
@@ -27,10 +27,6 @@
 #include <bsp/bsp.h>
 #include <hal/hal_gpio.h>
 #include <console/console.h>
-<<<<<<< HEAD
-#include <imgmgr/imgmgr.h>
-=======
->>>>>>> 71f7d65a
 #include <mgmt/mgmt.h>
 
 #include <oic/oc_api.h>
@@ -281,12 +277,8 @@
 {
     bool state;
     int len;
-<<<<<<< HEAD
-    const uint8_t *data;
-=======
     uint16_t data_off;
     struct os_mbuf *m;
->>>>>>> 71f7d65a
     struct cbor_attr_t attrs[] = {
         [0] = {
             .attribute = "state",
@@ -298,22 +290,13 @@
         }
     };
 
-<<<<<<< HEAD
-    len = coap_get_payload(request->packet, &data);
-    if (cbor_read_flat_attrs(data, len, attrs)) {
-=======
     len = coap_get_payload(request->packet, &m, &data_off);
     if (cbor_read_mbuf_attrs(m, data_off, len, attrs)) {
->>>>>>> 71f7d65a
         oc_send_response(request, OC_STATUS_BAD_REQUEST);
     } else {
         hal_gpio_write(LED_BLINK_PIN, state == true);
         oc_send_response(request, OC_STATUS_CHANGED);
     }
-<<<<<<< HEAD
-
-=======
->>>>>>> 71f7d65a
 }
 
 static void
@@ -389,12 +372,6 @@
 
     /* Our light resource */
     hal_gpio_init_out(LED_BLINK_PIN, 1);
-<<<<<<< HEAD
-
-    /* Start the OS */
-    os_start();
-=======
->>>>>>> 71f7d65a
 
     while (1) {
         os_eventq_run(os_eventq_dflt_get());
