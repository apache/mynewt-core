/*
 * Licensed to the Apache Software Foundation (ASF) under one
 * or more contributor license agreements.  See the NOTICE file
 * distributed with this work for additional information
 * regarding copyright ownership.  The ASF licenses this file
 * to you under the Apache License, Version 2.0 (the
 * "License"); you may not use this file except in compliance
 * with the License.  You may obtain a copy of the License at
 *
 *  http://www.apache.org/licenses/LICENSE-2.0
 *
 * Unless required by applicable law or agreed to in writing,
 * software distributed under the License is distributed on an
 * "AS IS" BASIS, WITHOUT WARRANTIES OR CONDITIONS OF ANY
 * KIND, either express or implied.  See the License for the
 * specific language governing permissions and limitations
 * under the License.
 */

#include <assert.h>
#include <string.h>
#include <stdio.h>
#include <errno.h>
#include "sysinit/sysinit.h"
#include "bsp/bsp.h"
#include "os/os.h"
#include "bsp/bsp.h"
#include "hal/hal_gpio.h"
#include "console/console.h"
#include "hal/hal_system.h"
#include "config/config.h"
#include "split/split.h"

/* BLE */
#include "nimble/ble.h"
#include "host/ble_hs.h"
#include "services/gap/ble_svc_gap.h"

/* Application-specified header. */
#include "blesplit.h"

/** Log data. */
struct log blesplit_log;

static int blesplit_gap_event(struct ble_gap_event *event, void *arg);

/**
 * Logs information about a connection to the console.
 */
static void
blesplit_print_conn_desc(struct ble_gap_conn_desc *desc)
{
    BLESPLIT_LOG(INFO, "handle=%d our_ota_addr_type=%d our_ota_addr=",
<<<<<<< HEAD
                 desc->conn_handle, desc->our_ota_addr.type);
    print_addr(desc->our_ota_addr.val);
    BLESPLIT_LOG(INFO, " our_id_addr_type=%d our_id_addr=",
                 desc->our_id_addr.type);
    print_addr(desc->our_id_addr.val);
    BLESPLIT_LOG(INFO, " peer_ota_addr_type=%d peer_ota_addr=",
                 desc->peer_ota_addr.type);
    print_addr(desc->peer_ota_addr.val);
    BLESPLIT_LOG(INFO, " peer_id_addr_type=%d peer_id_addr=",
                 desc->peer_id_addr.type);
=======
                desc->conn_handle, desc->our_ota_addr.type);
    print_addr(desc->our_ota_addr.val);
    BLESPLIT_LOG(INFO, " our_id_addr_type=%d our_id_addr=",
                desc->our_id_addr.type);
    print_addr(desc->our_id_addr.val);
    BLESPLIT_LOG(INFO, " peer_ota_addr_type=%d peer_ota_addr=",
                desc->peer_ota_addr.type);
    print_addr(desc->peer_ota_addr.val);
    BLESPLIT_LOG(INFO, " peer_id_addr_type=%d peer_id_addr=",
                desc->peer_id_addr.type);
>>>>>>> 605955ca
    print_addr(desc->peer_id_addr.val);
    BLESPLIT_LOG(INFO, " conn_itvl=%d conn_latency=%d supervision_timeout=%d "
                 "encrypted=%d authenticated=%d bonded=%d\n",
                 desc->conn_itvl, desc->conn_latency,
                 desc->supervision_timeout,
                 desc->sec_state.encrypted,
                 desc->sec_state.authenticated,
                 desc->sec_state.bonded);
}

/**
 * Enables advertising with the following parameters:
 *     o General discoverable mode.
 *     o Undirected connectable mode.
 */
static void
blesplit_advertise(void)
{
    struct ble_gap_adv_params adv_params;
    struct ble_hs_adv_fields fields;
    const char *name;
    int rc;

    /**
     *  Set the advertisement data included in our advertisements:
     *     o Flags (indicates advertisement type and other general info).
     *     o Advertising tx power.
     *     o Device name.
     *     o 16-bit service UUIDs (alert notifications).
     */

    memset(&fields, 0, sizeof fields);

    /* Advertise two flags:
     *     o Discoverability in forthcoming advertisement (general)
     *     o BLE-only (BR/EDR unsupported).
     */
    fields.flags = BLE_HS_ADV_F_DISC_GEN |
                   BLE_HS_ADV_F_BREDR_UNSUP;

    /* Indicate that the TX power level field should be included; have the
     * stack fill this value automatically.  This is done by assiging the
     * special value BLE_HS_ADV_TX_PWR_LVL_AUTO.
     */
    fields.tx_pwr_lvl_is_present = 1;
    fields.tx_pwr_lvl = BLE_HS_ADV_TX_PWR_LVL_AUTO;

    name = ble_svc_gap_device_name();
    fields.name = (uint8_t *)name;
    fields.name_len = strlen(name);
    fields.name_is_complete = 1;

<<<<<<< HEAD
    fields.uuids16 = (ble_uuid16_t[]){
        BLE_UUID16_INIT(GATT_SVR_SVC_ALERT_UUID)
=======
    fields.uuids16 = (ble_uuid16_t[]) {
        BLE_UUID16_INIT(GATT_SVR_SVC_ALERT_UUID),
>>>>>>> 605955ca
    };
    fields.num_uuids16 = 1;
    fields.uuids16_is_complete = 1;

    rc = ble_gap_adv_set_fields(&fields);
    if (rc != 0) {
        BLESPLIT_LOG(ERROR, "error setting advertisement data; rc=%d\n", rc);
        return;
    }

    /* Begin advertising. */
    memset(&adv_params, 0, sizeof adv_params);
    adv_params.conn_mode = BLE_GAP_CONN_MODE_UND;
    adv_params.disc_mode = BLE_GAP_DISC_MODE_GEN;
<<<<<<< HEAD
    rc = ble_gap_adv_start(BLE_ADDR_PUBLIC, NULL, BLE_HS_FOREVER,
=======
    rc = ble_gap_adv_start(BLE_OWN_ADDR_PUBLIC, NULL, BLE_HS_FOREVER,
>>>>>>> 605955ca
                           &adv_params, blesplit_gap_event, NULL);
    if (rc != 0) {
        BLESPLIT_LOG(ERROR, "error enabling advertisement; rc=%d\n", rc);
        return;
    }
}

/**
 * The nimble host executes this callback when a GAP event occurs.  The
 * application associates a GAP event callback with each connection that forms.
 * blesplit uses the same callback for all connections.
 *
 * @param event                 The type of event being signalled.
 * @param ctxt                  Various information pertaining to the event.
 * @param arg                   Application-specified argument; unuesd by
 *                                  blesplit.
 *
 * @return                      0 if the application successfully handled the
 *                                  event; nonzero on failure.  The semantics
 *                                  of the return code is specific to the
 *                                  particular GAP event being signalled.
 */
static int
blesplit_gap_event(struct ble_gap_event *event, void *arg)
{
    struct ble_gap_conn_desc desc;
    int rc;

    switch (event->type) {
    case BLE_GAP_EVENT_CONNECT:
        /* A new connection was established or a connection attempt failed. */
        BLESPLIT_LOG(INFO, "connection %s; status=%d ",
                       event->connect.status == 0 ? "established" : "failed",
                       event->connect.status);
        if (event->connect.status == 0) {
            rc = ble_gap_conn_find(event->connect.conn_handle, &desc);
            assert(rc == 0);
            blesplit_print_conn_desc(&desc);
        }
        BLESPLIT_LOG(INFO, "\n");

        if (event->connect.status != 0) {
            /* Connection failed; resume advertising. */
            blesplit_advertise();
        }
        return 0;

    case BLE_GAP_EVENT_DISCONNECT:
        BLESPLIT_LOG(INFO, "disconnect; reason=%d ", event->disconnect.reason);
        blesplit_print_conn_desc(&event->disconnect.conn);
        BLESPLIT_LOG(INFO, "\n");

        /* Connection terminated; resume advertising. */
        blesplit_advertise();
        return 0;

    case BLE_GAP_EVENT_CONN_UPDATE:
        /* The central has updated the connection parameters. */
        BLESPLIT_LOG(INFO, "connection updated; status=%d ",
                    event->conn_update.status);
        rc = ble_gap_conn_find(event->connect.conn_handle, &desc);
        assert(rc == 0);
        blesplit_print_conn_desc(&desc);
        BLESPLIT_LOG(INFO, "\n");
        return 0;

    case BLE_GAP_EVENT_ENC_CHANGE:
        /* Encryption has been enabled or disabled for this connection. */
        BLESPLIT_LOG(INFO, "encryption change event; status=%d ",
                    event->enc_change.status);
        rc = ble_gap_conn_find(event->connect.conn_handle, &desc);
        assert(rc == 0);
        blesplit_print_conn_desc(&desc);
        BLESPLIT_LOG(INFO, "\n");
        return 0;

    case BLE_GAP_EVENT_SUBSCRIBE:
        BLESPLIT_LOG(INFO, "subscribe event; conn_handle=%d attr_handle=%d "
                          "reason=%d prevn=%d curn=%d previ=%d curi=%d\n",
                    event->subscribe.conn_handle,
                    event->subscribe.attr_handle,
                    event->subscribe.reason,
                    event->subscribe.prev_notify,
                    event->subscribe.cur_notify,
                    event->subscribe.prev_indicate,
                    event->subscribe.cur_indicate);
        return 0;

    case BLE_GAP_EVENT_MTU:
        BLESPLIT_LOG(INFO, "mtu update event; conn_handle=%d cid=%d mtu=%d\n",
                    event->mtu.conn_handle,
                    event->mtu.channel_id,
                    event->mtu.value);
        return 0;
    }

    return 0;
}

static void
blesplit_on_reset(int reason)
{
    BLESPLIT_LOG(ERROR, "Resetting state; reason=%d\n", reason);
}

static void
blesplit_on_sync(void)
{
    /* Begin advertising. */
    blesplit_advertise();
}

/**
 * main
 *
 * The main task for the project. This function initializes the packages,
 * then starts serving events from default event queue.
 *
 * @return int NOTE: this function should never return!
 */
int
main(void)
{
    int rc;

    /* Initialize OS */
    sysinit();

    /* Set initial BLE device address. */
    memcpy(g_dev_addr, (uint8_t[6]){0x0a, 0x0a, 0x0a, 0x0a, 0x0a, 0x0a}, 6);

    /* Initialize the blesplit log. */
    log_register("blesplit", &blesplit_log, &log_console_handler, NULL,
                 LOG_SYSLEVEL);

    /* Initialize the NimBLE host configuration. */
    log_register("ble_hs", &ble_hs_log, &log_console_handler, NULL,
                 LOG_SYSLEVEL);
    ble_hs_cfg.reset_cb = blesplit_on_reset;
    ble_hs_cfg.sync_cb = blesplit_on_sync;

    /* Set the default device name. */
    rc = ble_svc_gap_device_name_set("nimble-blesplit");
    assert(rc == 0);

    conf_load();

    /*
     * As the last thing, process events from default event queue.
     */
    while (1) {
        os_eventq_run(os_eventq_dflt_get());
    }
    return 0;
}<|MERGE_RESOLUTION|>--- conflicted
+++ resolved
@@ -51,18 +51,6 @@
 blesplit_print_conn_desc(struct ble_gap_conn_desc *desc)
 {
     BLESPLIT_LOG(INFO, "handle=%d our_ota_addr_type=%d our_ota_addr=",
-<<<<<<< HEAD
-                 desc->conn_handle, desc->our_ota_addr.type);
-    print_addr(desc->our_ota_addr.val);
-    BLESPLIT_LOG(INFO, " our_id_addr_type=%d our_id_addr=",
-                 desc->our_id_addr.type);
-    print_addr(desc->our_id_addr.val);
-    BLESPLIT_LOG(INFO, " peer_ota_addr_type=%d peer_ota_addr=",
-                 desc->peer_ota_addr.type);
-    print_addr(desc->peer_ota_addr.val);
-    BLESPLIT_LOG(INFO, " peer_id_addr_type=%d peer_id_addr=",
-                 desc->peer_id_addr.type);
-=======
                 desc->conn_handle, desc->our_ota_addr.type);
     print_addr(desc->our_ota_addr.val);
     BLESPLIT_LOG(INFO, " our_id_addr_type=%d our_id_addr=",
@@ -73,7 +61,6 @@
     print_addr(desc->peer_ota_addr.val);
     BLESPLIT_LOG(INFO, " peer_id_addr_type=%d peer_id_addr=",
                 desc->peer_id_addr.type);
->>>>>>> 605955ca
     print_addr(desc->peer_id_addr.val);
     BLESPLIT_LOG(INFO, " conn_itvl=%d conn_latency=%d supervision_timeout=%d "
                  "encrypted=%d authenticated=%d bonded=%d\n",
@@ -126,13 +113,8 @@
     fields.name_len = strlen(name);
     fields.name_is_complete = 1;
 
-<<<<<<< HEAD
-    fields.uuids16 = (ble_uuid16_t[]){
-        BLE_UUID16_INIT(GATT_SVR_SVC_ALERT_UUID)
-=======
     fields.uuids16 = (ble_uuid16_t[]) {
         BLE_UUID16_INIT(GATT_SVR_SVC_ALERT_UUID),
->>>>>>> 605955ca
     };
     fields.num_uuids16 = 1;
     fields.uuids16_is_complete = 1;
@@ -147,11 +129,7 @@
     memset(&adv_params, 0, sizeof adv_params);
     adv_params.conn_mode = BLE_GAP_CONN_MODE_UND;
     adv_params.disc_mode = BLE_GAP_DISC_MODE_GEN;
-<<<<<<< HEAD
-    rc = ble_gap_adv_start(BLE_ADDR_PUBLIC, NULL, BLE_HS_FOREVER,
-=======
     rc = ble_gap_adv_start(BLE_OWN_ADDR_PUBLIC, NULL, BLE_HS_FOREVER,
->>>>>>> 605955ca
                            &adv_params, blesplit_gap_event, NULL);
     if (rc != 0) {
         BLESPLIT_LOG(ERROR, "error enabling advertisement; rc=%d\n", rc);
