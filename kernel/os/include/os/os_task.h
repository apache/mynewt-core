/*
 * Licensed to the Apache Software Foundation (ASF) under one
 * or more contributor license agreements.  See the NOTICE file
 * distributed with this work for additional information
 * regarding copyright ownership.  The ASF licenses this file
 * to you under the Apache License, Version 2.0 (the
 * "License"); you may not use this file except in compliance
 * with the License.  You may obtain a copy of the License at
 *
 *  http://www.apache.org/licenses/LICENSE-2.0
 *
 * Unless required by applicable law or agreed to in writing,
 * software distributed under the License is distributed on an
 * "AS IS" BASIS, WITHOUT WARRANTIES OR CONDITIONS OF ANY
 * KIND, either express or implied.  See the License for the
 * specific language governing permissions and limitations
 * under the License.
 */


/**
 * @addtogroup OSKernel
 * @{
 *   @defgroup OSTask Tasks
 *   @{
 */

#ifndef _OS_TASK_H
#define _OS_TASK_H

#include "os/os.h"
#include "os/os_sanity.h"
#include "os/os_arch.h"
#include "os/queue.h"

#ifdef __cplusplus
extern "C" {
#endif

<<<<<<< HEAD
=======
#define OS_TASK_STACK_DEFINE(__name, __size) \
    static os_stack_t __name [OS_STACK_ALIGN(__size)] \
        __attribute__((aligned(OS_STACK_ALIGNMENT)));

>>>>>>> b91942a8
/** Highest priority task */
#define OS_TASK_PRI_HIGHEST (0)
/** Lowest priority task */
#define OS_TASK_PRI_LOWEST  (0xff)

/*
 * Generic "object" structure. All objects that a task can wait on must
 * have a SLIST_HEAD(, os_task) head_name as the first element in the object
 * structure. The element 'head_name' can be any name. See os_mutex.h or
 * os_sem.h for an example.
 */
struct os_task_obj {
    SLIST_HEAD(, os_task) obj_head;     /* chain of waiting tasks */
};

/** Task states */
typedef enum os_task_state {
    /** Task is ready to run */
    OS_TASK_READY = 1,
    /** Task is sleeping */
    OS_TASK_SLEEP = 2,
} os_task_state_t;

/* Task flags */
#define OS_TASK_FLAG_NO_TIMEOUT     (0x01U)
/** Task waiting on a semaphore */
#define OS_TASK_FLAG_SEM_WAIT       (0x02U)
/** Task waiting on a mutex */
#define OS_TASK_FLAG_MUTEX_WAIT     (0x04U)
/** Task waiting on a event queue */
#define OS_TASK_FLAG_EVQ_WAIT       (0x08U)

typedef void (*os_task_func_t)(void *);

#define OS_TASK_MAX_NAME_LEN (32)

/**
 * Structure containing information about a running task
 */
struct os_task {
    /** Current stack pointer for this task */
    os_stack_t *t_stackptr;
    /** Pointer to top of this task's stack */
    os_stack_t *t_stacktop;
    /** Size of this task's stack */
    uint16_t t_stacksize;
    /** Task ID */
    uint8_t t_taskid;
    /** Task Priority */
    uint8_t t_prio;
    /* Task state, either READY or SLEEP */
    uint8_t t_state;
    /** Task flags, bitmask */
    uint8_t t_flags;
    uint8_t t_lockcnt;
    uint8_t t_pad;

    /** Task name */
    const char *t_name;
    /** Task function that executes */
    os_task_func_t t_func;
    /** Argument to pass to task function when called */
    void *t_arg;

    /** Current object task is waiting on, either a semaphore or mutex */
    void *t_obj;

    /** Default sanity check for this task */
    struct os_sanity_check t_sanity_check;

    /** Next scheduled wakeup if this task is sleeping */
    os_time_t t_next_wakeup;
    /** Total task run time */
    os_time_t t_run_time;
    /**
     * Total number of times this task has been context switched during
     * execution.
     */
    uint32_t t_ctx_sw_cnt;

    STAILQ_ENTRY(os_task) t_os_task_list;
    TAILQ_ENTRY(os_task) t_os_list;
    SLIST_ENTRY(os_task) t_obj_list;
};

/** @cond INTERNAL_HIDDEN */
STAILQ_HEAD(os_task_stailq, os_task);

extern struct os_task_stailq g_os_task_list;
/** @endcond */

/**
 * Initialize a task.
 *
 * This function initializes the task structure pointed to by t,
 * clearing and setting it's stack pointer, provides sane defaults
 * and sets the task as ready to run, and inserts it into the operating
 * system scheduler.
 *
 * @param t The task to initialize
 * @param name The name of the task to initialize
 * @param func The task function to call
 * @param arg The argument to pass to this task function
 * @param prio The priority at which to run this task
 * @param sanity_itvl The time at which this task should check in with the
 *                    sanity task.  OS_WAIT_FOREVER means never check in
 *                    here.
 * @param stack_bottom A pointer to the bottom of a task's stack
 * @param stack_size The overall size of the task's stack.
 *
 * @return 0 on success, non-zero on failure.
 */
int os_task_init(struct os_task *, const char *, os_task_func_t, void *,
        uint8_t, os_time_t, os_stack_t *, uint16_t);

/**
 * Removes specified task
 * XXX
 * NOTE: This interface is currently experimental and not ready for common use
 */
int os_task_remove(struct os_task *t);

/**
 * Return the number of tasks initialized.
 *
 * @return number of tasks initialized
 */
uint8_t os_task_count(void);

/**
 * Information about an individual task, returned for management APIs.
 */
struct os_task_info {
    /** Task priority */
    uint8_t oti_prio;
    /** Task identifier */
    uint8_t oti_taskid;
    /** Task state, either READY or SLEEP */
    uint8_t oti_state;
    /** Task stack usage */
    uint16_t oti_stkusage;
    /** Task stack size */
    uint16_t oti_stksize;
    /** Task context switch count */
    uint32_t oti_cswcnt;
    /** Task runtime */
    uint32_t oti_runtime;
    /** Last time this task checked in with sanity */
    os_time_t oti_last_checkin;
    /** Next time this task is scheduled to check-in with sanity */
    os_time_t oti_next_checkin;
    /** Name of this task */
    char oti_name[OS_TASK_MAX_NAME_LEN];
};

/**
 * Iterate through tasks, and return the following information about them:
 *
 * - Priority
 * - Task ID
 * - State (READY, SLEEP)
 * - Total Stack Usage
 * - Stack Size
 * - Context Switch Count
 * - Runtime
 * - Last & Next Sanity checkin
 * - Task Name
 *
 * To get the first task in the list, call os_task_info_get_next() with a
 * NULL pointer in the prev argument, and os_task_info_get_next() will
 * return a pointer to the task structure, and fill out the os_task_info
 * structure pointed to by oti.
 *
 * To get the next task in the list, provide the task structure returned
 * by the previous call to os_task_info_get_next(), and os_task_info_get_next()
 * will fill out the task structure pointed to by oti again, and return
 * the next task in the list.
 *
 * @param prev The previous task returned by os_task_info_get_next(), or NULL
 *             to begin iteration.
 * @param oti  The OS task info structure to fill out.
 *
 * @return A pointer to the OS task that has been read, or NULL when finished
 *         iterating through all tasks.
 */
struct os_task *os_task_info_get_next(const struct os_task *,
        struct os_task_info *);

#ifdef __cplusplus
}
#endif

#endif /* _OS_TASK_H */


/**
 *   @} OSTask
 * @} OSKernel
 */<|MERGE_RESOLUTION|>--- conflicted
+++ resolved
@@ -37,13 +37,10 @@
 extern "C" {
 #endif
 
-<<<<<<< HEAD
-=======
 #define OS_TASK_STACK_DEFINE(__name, __size) \
     static os_stack_t __name [OS_STACK_ALIGN(__size)] \
         __attribute__((aligned(OS_STACK_ALIGNMENT)));
 
->>>>>>> b91942a8
 /** Highest priority task */
 #define OS_TASK_PRI_HIGHEST (0)
 /** Lowest priority task */
