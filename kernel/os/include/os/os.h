/*
 * Licensed to the Apache Software Foundation (ASF) under one
 * or more contributor license agreements.  See the NOTICE file
 * distributed with this work for additional information
 * regarding copyright ownership.  The ASF licenses this file
 * to you under the Apache License, Version 2.0 (the
 * "License"); you may not use this file except in compliance
 * with the License.  You may obtain a copy of the License at
 *
 *  http://www.apache.org/licenses/LICENSE-2.0
 *
 * Unless required by applicable law or agreed to in writing,
 * software distributed under the License is distributed on an
 * "AS IS" BASIS, WITHOUT WARRANTIES OR CONDITIONS OF ANY
 * KIND, either express or implied.  See the License for the
 * specific language governing permissions and limitations
 * under the License.
 */

#ifndef _OS_H
#define _OS_H

#include <stdlib.h>
#include <inttypes.h>

#include <syscfg/syscfg.h>

#ifdef __cplusplus
extern "C" {
#endif

#ifndef min
#define min(a, b) ((a)<(b)?(a):(b))
#endif

#ifndef max
#define max(a, b) ((a)>(b)?(a):(b))
#endif

#define os_get_return_addr() (__builtin_return_address(0))

#define OS_ALIGN(__n, __a) (                             \
        (((__n) & ((__a) - 1)) == 0)                   ? \
            (__n)                                      : \
            ((__n) + ((__a) - ((__n) & ((__a) - 1))))    \
        )


#define CTASSERT(x) typedef int __ctasssert ## __LINE__[(x) ? 1 : -1]


/**
 * @cond INTERNAL_HIDDEN
 */
/**
 * Whether or not the operating system has been started.  Set to
 * 1 right before first task is run.
 */
extern int g_os_started;

int os_info_init(void);

/* XXX: Not sure if this should go here; I want to differentiate API that
 * should be called by application developers as those that should not. */
void os_init_idle_task(void);
<<<<<<< HEAD
/**
 * @endcond
 */

/**
=======
/**
 * @endcond
 */

/**
>>>>>>> b91942a8
 * Check whether or not the OS has been started.
 *
 * @return 1 if the OS has been started and 0 if it has not yet been started.
 */
int os_started(void);

/**
 * Definition used for functions that take timeouts to specify
 * waiting indefinitely.
 */
#define OS_WAIT_FOREVER (-1)

/**
 * Priority of the IDLE task.  Always the lowest priority task in teh system.
 */
#define OS_IDLE_PRIO (0xff)

/**
 * Main task priority, defined by sysconfig.
 */
#define OS_MAIN_TASK_PRIO       MYNEWT_VAL(OS_MAIN_TASK_PRIO)
/**
 * Main task stack size, defined by sysconfig.
 */
#define OS_MAIN_STACK_SIZE      MYNEWT_VAL(OS_MAIN_STACK_SIZE)

/**
 * Initialize the OS, including memory areas and housekeeping functions.
 * This calls into the architecture specific OS initialization.
 *
 * @param fn The system "main" function to start the main task with.
 */
void os_init(int (*fn)(int argc, char **argv));

/**
 * Start the OS and begin processing.
 */
void os_start(void);

#include "os/endian.h"
#include "os/os_callout.h"
#include "os/os_cfg.h"
#include "os/os_cputime.h"
#include "os/os_dev.h"
#include "os/os_error.h"
#include "os/os_eventq.h"
#include "os/os_fault.h"
#include "os/os_heap.h"
#include "os/os_mbuf.h"
#include "os/os_mempool.h"
#include "os/os_mutex.h"
#include "os/os_sanity.h"
#include "os/os_sched.h"
#include "os/os_sem.h"
#include "os/os_task.h"
#include "os/os_test.h"
#include "os/os_time.h"
#include "os/os_trace_api.h"
#include "os/queue.h"

#ifdef __cplusplus
}
#endif

#endif /* _OS_H */<|MERGE_RESOLUTION|>--- conflicted
+++ resolved
@@ -63,19 +63,11 @@
 /* XXX: Not sure if this should go here; I want to differentiate API that
  * should be called by application developers as those that should not. */
 void os_init_idle_task(void);
-<<<<<<< HEAD
 /**
  * @endcond
  */
 
 /**
-=======
-/**
- * @endcond
- */
-
-/**
->>>>>>> b91942a8
  * Check whether or not the OS has been started.
  *
  * @return 1 if the OS has been started and 0 if it has not yet been started.
